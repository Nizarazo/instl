--- conflicted
+++ resolved
@@ -1,12 +1,11 @@
 ???? 1.2.3.0
 
-<<<<<<< HEAD
-    * Functions bool_int_to_str, str_to_bool_int moved to utils
+    user visible changes client:
     * New command resolve, to resolve $() variables in arbitrary text
     * New variable, PRINT_COMMAND_TIME, to control if a command displays time information when it's done. Default set to yes.
-=======
-    programmer visible changes:
->>>>>>> 4eb3cc10
+
+    programmer visible changes:
+    * Functions bool_int_to_str, str_to_bool_int moved to utils
     * Some fixes to dockutils: modern language usage,
         stopped using the function path_as_string as it had encoding issues,
         replaced readPlistFromString with readPlistFromBytes even though readPlistFromBytes is deprecated.

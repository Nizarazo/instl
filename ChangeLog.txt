--- conflicted
+++ resolved
@@ -1,8 +1,4 @@
-<<<<<<< HEAD
 18/5/2017 1.4.4.2
-=======
-14/5/2017 1.4.4.2
->>>>>>> fda1ba7f
 
     user visible changes client:
     * New variable CURRENT_DOIT_DESCRIPTION to allow meaningfull messages from doit actions

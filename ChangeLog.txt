<<<<<<< HEAD
26/6/2016 1.2.2.1

=======
???? 1.2.3.0
>>>>>>> bb99f20a
    user visible changes client:
    * New command resolve, to resolve $() variables in arbitrary text
    * New variable, PRINT_COMMAND_TIME, to control if a command displays time information when it's done. Default set to yes.
    * New document tag for yamls: "!define_if_not_exist" will read the values only if they do not exists, implemented in ConfigVarYamlReader.read_defines_if_not_exist
    * resolve command accepts --config-file, --in, --out instead of read/write to stdin/stdout. SO it can change the file inplace

    programmer visible changes:
    * Functions bool_int_to_str, str_to_bool_int moved to utils
    * Some fixes to dockutils: modern language usage,
        stopped using the function path_as_string as it had encoding issues,
        replaced readPlistFromString with readPlistFromBytes even though readPlistFromBytes is deprecated.
    * file configVar.py renamed cnfigVarOne.py to avoid conflict with the module who's name is also configVar
<<<<<<< HEAD
    * New base class for reading yaml files: aYaml.YamlReader
    * New class ConfigVarYamlReader inherits from aYaml.YamlReader
=======
    * configVarList.read_environment - new parameter 'regex' to filter the environment variables being read
    * InstlInstanceBase.read_include_node now accepts *args, **kwargs
    * InstlInstanceBase.write_batch_file now creates the directory for the batch file
>>>>>>> bb99f20a

2/6/2016 1.2.2.0

    user visible changes client:
    * Fixed the progress count when creating sync sub-folders
    * sync command batch file creates sync folder manifest before and after it does it's work
    * copy command batch file creates sync folder manifest before it does it's work
    * Allow multiple guids per IID
    * New options for Robocopy to reduce verbosity
    * PlatformSpecificHelperMac.unlock will print its output to /dev/null because we do not care for the error message if the items being unlocked do not exists
    * utils.folder_listing adds comments with date the manifest was created and the folder(s) being manifested
    * Fixed ls command to properly handle missing folder and report them in the output

    programmer visible changes:
    * removed readline and colorama from test_import - they are needed only for interactive mode and should not create an error on compilation.
    * New functions InstlClient.create_folder_manifest_command  InstlClient.create_sync_folder_manifest_command
    * Fixed InstlMisc to properly count progress and not display a message about "curr_progress != actual_progress" which was wrong
    * Fixed utils.max_widths to handle empty lists

3/1/2016 1.1.1.0

    user visible changes client:
    * sync-folder-manifest.txt is created if ECHO_LOG_FILE is supplied and in the same folder.
    * Weird variable name __USRER_ID__ renamed __USER_ID__
    * Mac: add -m a+rwx to all mkdir commands, mkdir_with_owner is now 'mkdir -p -m a+rwx "$1"' & 'chown $(__USER_ID__): "$1"'
    * Win: robocopy /R:9 /W1 instead of /R:3 /W:3
    * Win: added GOTO EXIT_ON_ERROR if cd or mkdir failed
    * Added progress steps after cd and mkdir operations
    * Mac: New command: mac-dock to add, remove items to the dock and to restart the dock.

    user visible changes, admin:
    * Check that admin commands run only under Mac or Linux
    * Adjusted InstlAdmin.create_links_for_revision to work on Mac

    programmer visible changes:
    * Added dockutils from https://github.com/kcrawford/dockutil

28/12/2015 1.1.0.2

    user visible changes client:
    * Mac: Separated changing of permission from rsync, because it prevented rsync
        from created hardlinks.
    * Removed ".svn" from COPY_IGNORE_PATTERNS, it's no longer relevant.

20/12/2015 1.1.0.1

    user visible changes client:
    * Windows: Some cmd tools are located if they are not in one of the PATH folders.
        The list of such tools is in "CMD_TOOLS_TO_FIND" & "CMD_TOOLS_TO_FIND_INTERNAL" variabless.

31/11/2015 1.1.0.0

    user visible changes client:
    * new doit command for fast and easy actions that do not require sync/copy

26/11/2015 1.0.1.5

    user visible changes client:
    * Added sorting to some lists that use to create the install instaructions.
        This will make the produced batch files more consitant from run to run and enable comparing before/after changes

17/11/2015 1.0.1.4

    user visible changes client:
    * --out option is now optional and defaults to "$(__MAIN_INPUT_FILE__)-$(__MAIN_COMMAND__).$(BATCH_EXT)"
        if not explicitly supplied
    * Number of curl configuration files is calculated to reach the max possible even if
        number of files to download is smaller than the max config files allowed
    * removed rsa and boto from the modules tested in test-imports

    user visible changes, client & admin:
    * new command line option -define, allows to add variable definitions from the command line.
    * __CREDENTIALS__ is now resolved in connection_factory to allow it to include references to other variables

    programmer visible changes:
    * new functions unique_list.sort, unique_list.empty

4/11/2015 1.0.1.3

    user visible changes, admin:
    * add "--base-repo-rev" trans command that was missing in previous commits.

3/11/2015 1.0.1.2

    user visible changes, admin:
    * New command create-infomap, to create info_map.txt from a repository.
    * create-links command re-implemened new create-infomap command.
    * Indexes for Mac or Windows only are no longer created by create-links, they were never used.

    programmer visible changes:
    * try/except and better error report around reading yamls and info_map files

28/10/2015 1.0.1.1

    user visible changes, client:
    * unwtarring is done specifically to each .wtar file. No more unwtarring whole folders.

    programmer visible changes:
    * ConfigVarStack.add_const_config_variable: added normalization of paths for windows.
    * SVNItem.walk_items_with_filter renamed SVNItem.walk_file_items_with_filter - now it only yields file items.
        It was not clear if the dirs were supposed to be filtered when looking for files and dirs.

26/10/2015 1.0.1.0

    user visible changes, client:
    * Improved unwtar, no more done files, more robust algorithm, better catching and reporting of errors
    * Interactive mode: better help for depend

23/10/2015 1.0.0.9

    user visible changes, admin:
    * New interactive command: 'apropos' searches for index items, guids and params.
    * New interactive command: 'common' lists all common needs/needed-by index items for a given list of items.

22/10/2015 1.0.0.8

    user visible changes, client:
    * Print all running processes when batch file exits on non zero

    programmer visible changes:
    * normpath for the following variables to avoid bad slashes on windows"__SITE_DATA_DIR__, __SITE_CONFIG_DIR__, __USER_DATA_DIR__, __USER_CONFIG_DIR__, __USER_HOME_DIR__

20/10/2015 1.0.0.7
    user visible changes, client:
    * Fixed const variables ending with ("_PATH", "_DIR", "_DIR_NAME", "_FILE_NAME", "_PATH__", "_DIR__", "_DIR_NAME__", "_FILE_NAME__")
        were not normalized (Win)


19/10/2015 1.0.0.6

    user visible changes, client:
    * Added check after mkdir and cd on Windows
    * Check checksum for already synced files, to overcome possible file corruption.
    * Added messages for already synced files that need sync or unsynced file that do not need sync
    * Exit batch file if uwtar failed

    programmer visible changes:
    * Fixed missing import in instlAdmin.py
    * PlatformSpecificHelperWin.exit_if_any_error will exit on any zero exit code

18/10/2015 1.0.0.5

    user visible changes, client:
    * Finding cookie for url by domain is now case insensitive

14/10/2015 1.0.0.4

 user visible changes, client:
 * Support for cookies per domain with variable COOKIE_JAR
 * Better error for exception from join_split_files

12/10/2015 1.0.0.3

    user visible changes, client:
    * Moved the folder creation during copy to after the pre_copy step so that uninstalls from pre_copy will not erase important folders.

12/10/2015 1.0.0.2

    user visible changes, admin:
    * Added Mac unlocking (chflags -R nouchg) to fix-perm command, after imports from Windows machine brought locked files.

8/10/2015 1.0.0.1

    programmer visible changes:
    * Added initialization of USER_CACHE_DIR to init_copy_vars and init_sync_vars

6/10/2015 1.0.0.0

    user visible changes, admin:
    * New option --all-revisions to commands create-links and up2s3

1/10/2015 0.12.0.2

    user visible changes, admin:
    * Fixed missing import stat


1/10/2015 0.12.0.1

    user visible changes, client:
    * Fixed file-size related str/int confusion

    programmer visible changes:
    * Removed calculation of get_disk_free_space which are now done elsewhere.

1/10/2015 0.12.0.0

    user visible changes, client:
    * Added help for test-import command.
    * Added new packages (utils, svnTree, configVar) to test-import.

    programmer visible changes:
    * Integrated support for checking file sizes from file-sizes branch.

21/9/2015 0.11.0.5

    user visible changes, client:
    * Better default definition of LOCAL_SYNC_DIR based on USER_CACHE_DIR.

    programmer visible changes:
    * Solved an issue with __include__ tha does copy without checksum

20/9/2015 0.11.0.4

    user visible changes, client:
    * When reading __include__ statements, if a file does not have a checksum specification it will not be cached.

    programmer visible changes:
    * New function InstlInstanceBase.read_yaml_from_stream will read yaml from StringIO rather than directly from buffer.
    * Better remarks for read_from_file_or_url & download_from_file_or_url.

17/9/2015 0.11.0.3

    user visible changes, client:
    * fix to join_split_files when workong on local dir

16/9/2015 0.11.0.2

    user visible changes, client:
    * Minor changes to handle relative paths for certine _DIR variables
    * mkdir SITE_REPO_BOOKKEEPING_DIR before copying the have_info_map file.
    * New const variable: __CURR_WORKING_DIR__, the working directory when instl was launched.

9/9/2015 0.11.0.1

    user visible changes, client:
    * Fixed error when trying to remove items that were not installed. could happen because install dependencies are not always the same as remove dependencies

9/9/2015 0.11.0.0

    user visible changes, admin:
    * New command verify-repo checks local files against index.
    * Added verify-repo to gui mode.
    * Gui mode: the run checkbox is disabled for commands that do not accept --run.
    * New command fix-perm will attempt to fix permissions on stage folder before wtar and stage2svn.
    * Added help for fix-perm command.
    * wtar command now accepts the --limit option.
    * wtar command removes .DS_Store files before doing the actual wtarring.
    * FOLDER_EXCLUDE_REGEX now filters out folder called .svn.
    * FILE_EXCLUDE_REGEX now filters out folders called .DS_Store.
    * New command file-sizes scans a folder and outputs a list of all files and their sizes.
    * Added file-sizes option to the trans command so the sizes of files will be added to the final info_map.txt.

    programmer visible changes:
    * Extended the number of variable name endings that, when read, call os.path.normpath on the value:  "_PATH", "_DIR", "_DIR_NAME", "_FILE_NAME", "_PATH__", "_DIR__", "_DIR_NAME__", "_FILE_NAME__".
    * Added  validate=False to some boto function calls to better handle certificate problems.
    * Added empty certificate to opening a URL in function open_for_read_file_or_url to better handle certificate problems.
    * When reading the local instl_config file, reading of internal variables is now allowed, to allow for simulating various situations.
    * Removed some time measuring code where it was not needed. In some places replaced time.time() with time.clock() which is (supposedly)
        more accurate on Windows.
    * Added boto to the list of maodules in import-check and in pyinstaller compilation.
    * In function InstlAdmin.should_wtar, regex self.already_wtarred_regex was change to search instead of match.
    * New function InstlAdmin.compile_exclude_regexi to consolidate the reading of FOLDER_EXCLUDE_REGEX & FILE_EXCLUDE_REGEX in one place.
    * New propery SVNItem.size, implemented with member __size.
    * New function SVNItem.safe_size will return the recursive size of an item or -1 if not available.
    * New function utils.get_disk_free_space
    * New function InstlInstanceBase.calc_user_cache_dir_var calculates new variable USER_CACHE_DIR. This variable is not the base for LOCAL_SYNC_DIR (if LOCAL_SYNC_DIR is not explicitly supplied).

    user visible changes, client:
    * New interactive command 'which': prints the path to currently running instl
    * During copy, on Mac OS, rsync will set permissions according to variable RSYNC_PERM_OPTIONS.  Default value is --perms --chmod=a+rw,+X.
    * Var assignments and remarks for DOS batch files will escape the '&' character.
    * Sync command will report the number of bytes to be downloaded.
    * Added message if sync folder is not big enough
    * When preparing offline installers avoid writing anything outside the designated LOCAL_SYNC_DIR.
    * Disabled error when trying to remove non existant paths

31/5/2015 0.10.0.6

    programmer visible changes:
    * Replaced default value path_so_far=list() with path_so_far=None
    * fixed wrong parameter name on CopyTool_win_xcopy.copy_dir_files_to_dir
    * Moved the curl config folder to be created in the bookkeeping folder so curls files for two version
        will not step on each other.
    * Better ConnectionHTTP.translate_url acts only on the path part.
    * DownloadToolBase.add_download_url in InstlInstanceSync_url.create_download_instructions_for_item: translate_url applied only to URLs created by instl.
    * Reading of info map file checks only checksum not sig.
    * Case insensitive checksum checks.
    * Checks with multi regexes are combined with new function compile_regex_list_ORed, used in conjuction with followingparams:
        FOLDER_WTAR_REGEX, FILE_WTAR_REGEX, FOLDER_EXCLUDE_REGEX, FILE_EXCLUDE_REGEX.
    * Fixed some errors discovered by Landscape.io
    * New function PlatformSpecificHelperBase.unwtar_something for unwtarring a specific item not just the current directory.
        PlatformSpecificHelperBase.unwtar_current_folder is now implemented by calling PlatformSpecificHelperBase.unwtar_something(".")

    user visible changes, client:
    * check-checksum command was defined by mistake to require --out command line option. Now removed.
    * A hack to prevent unwtaring of the sync folder. Copy command might copy something to the top level of the sync folder.
        So sync folder is avoided by detecting the bookkeeping folder inside.
    * If LOCAL_SYNC_DIR is not known it is extracted from SYNC_BASE_URL only if SYNC_BASE_URL exists.
        Previously if SYNC_BASE_URL was not found an exception was raised. Help to create remove without needing URLs.
    * Fixed the unwtar for non-copied object so that only what's needed will be unwtarred, not the whole sync folder.

    user visible changes, admin:
    * depend command: added a message at the end so we know output was created OK.
    * stage2svn command: added check to prevent adding files or folder with character ','.
    * Improved the unwtar command. Added --in option to allow to specify a file or folder that is not the current directory.
    * Fixed the verify-index command to proparly handle Win/Mac/Common sources and to identify wtarred sources.
    * Added --credentials to verify-index to allow access to secure s3.

15/3/2015 0.10.0.4
    user visible changes, client:
    * Better, more meaningful progress messages.
    * GUIDs that have upper case characters are converted to lower case.
    * HAVE_INFO_MAP_PATH file is copied to the SITE_HAVE_INFO_MAP_PATH for possible usage by remove command.
    * SITE SITE_HAVE_INFO_MAP_PATH is used by remove if HAVE_INFO_MAP_PATH was not found. This was done because when removing installation that was done from offline folder, Central will not pass LOCAL_REPO_SYNC_DIR to instl. HAVE_INFO_MAP_PATH depends on LOCAL_REPO_SYNC_DIR.
    * New variable HAVE_INFO_MAP_FILE_NAME, used by HAVE_INFO_MAP_PATH, NEW_HAVE_INFO_MAP_PATH, SITE_HAVE_INFO_MAP_PATH.
    * Added time measurements to create urls
    * Sync command: When no files to sync created batch file will have one progress item: "Done Sync".
    * Sync command: When no dirs to create no prgress items will be created.
    * Sync using info_map with prepared URLs.
        if variable FILES_AND_URLS_INFO_MAP_URL is available this file will be read instead of the one in INFO_MAP_FILE_URL.
    user visible changes, admin:
    * Admin variable MAX_FILE_SIZE renamed MIN_FILE_SIZE_TO_WTAR.
    * New admin variable: WTAR_BY_FILE_SIZE_EXCLUDE_REGEX. Files names passing this regex will not be wtarred. This was done mainly to disable wtarring of instl itself when updating it.
    * Variable WTAR_REGEX split in to twp: FOLDER_WTAR_REGEX, FILE_WTAR_REGEX to allow separation between files and folders when choosing what to wtar.
    * repo rev file has new variable INDEX_URL_RELATIVE_PATH, for the convenience of the secure URL creating code.
    * improved the help for unwtar command
    * New command read-yaml, just reads a yaml file, can be used to check file's syntax and structure. (admin)
    * gui mode: added Hover messages to few widgets.
    * gui mode: added check buttons that invoke read-yaml command on files who's path is in the gui.
    * Dependencies graph is now created with iids instead of names.
    * Interactive mode read command: added resolve_index_inheritance so proper dependencies can be shown.
    * Interactive mode depend command: removed duplicate items from report.
    * New admin command: depend. Output the full list of dependencies for an index.
    * depend command: added --out option, add help topic.
    * added depend command to gui/admin tab.
    * added --limit option to wtar command so it can work on specific folders.
    * fix-symlinks command will work even if there are broken symlinks. THere might point to inside folders that were wtared.
    * trans command: new parameter --base-url. If supplied will add url to all SVNItems representing a file.

    programmer visible changes:
    * Separated instlClient to different files by command: insltClientCopy, instlClientRemove, instlClientSync, instlClientUninstall.
    * Renamed translate_url to translate_url_parser in commandline options parsing.
    * Rearranged the command parsing code to be more efficient and easier to add new commands or change existing commands options.
    * Move few functions to instlInstanceBase to make them available to the new depend command.
    * gui mode: build command line from template.
    * SVNItem new property: __url

15/2/2015 0.10.0.2
    user visible changes, admin:
    * removed --acl when uploading to S3.

    programmer visible changes:
    * Re-added missing line in upload code

15/2/2015 0.10.0.0
    user visible changes, client:
    * Support for S3 secure downloads.
    * New command translate_url for testing the creation of secure s3 urls.

    programmer visible changes:
    * Global variable var_stack is now imported as itself rather as var_list to avoid cross import problems.
    * ConnectionBase class and derived classes ConnectionHTTP and ConnectionS3 handle secure connection issues.

28/1/2015 0.9.19.4
    user visible changes, client:
    * When writing echo's to log the log file is created in the begin sections and permissions are set to 666 so later launches of instl can append to log.
    * For many files that are created during instl run permissions are set to 666.
    * Moved  the curl config file to a local directory instead of being in the bookkeeping directory.
    * Fixed echo function on Mac - it was missing quotes.
    * New default __USER_CONFIG_FILE_PATH__: $(__USER_HOME_DIR__)/$(__USER_CONFIG_FILE_NAME__)
    * Added bash function resolve_symlinks (Mac only).
    * Moved resolving symlink files to the target folder.
    * In gui mode send window to front (Mac only).
    * Fixed removing of split wtar files (...wtar.aa, ...).
    * During create_copy_instructions, read NEW_HAVE_INFO_MAP_PATH and not HAVE_INFO_MAP_PATH.
        Copy might be called after the sync batch file was created but before it was executed.
        HAVE_INFO_MAP_PATH is only created when the sync batch file is executed.

    programmer visible changes:
    * BatchAccumulator new sections: begin happens after pre & assign and before links
    * ConfigVarList.__resolve_stack is now a class member.
    * ConfigVarList.resolve, when joining values will not join None values.

    user visible changes, admin:
    * When taring bzip2 is used instead of zip (--use-compress-program bzip2 instead of -z). Using zip
        created a different tar file every time something was re-tarred. This caused redundant uploads
        SVN and S3 of files that were not really different.
    * In GUI mode /Admin added indication to SVN repo and S3 bucket.
    * Fixed misleading messages in up-repo-rev
    * For GUI mode: reset SearchPath before loading admin config file, so that __include__'s will not be found in old search paths.
    * For GUI mode: SVN URL will be displayed with REPO_REV

4/12/2014 0.9.19.2

    user visible changes, client:
    * In gui mode: fixed saving state on Quit which failed to work after removing the Quit button.
    * copy_dir_files_to_dir with rsync fixed to really copy only files.

    user visible changes, admin:
    * New variable __INSTL_LAUNCH_COMMAND__ based on new function get_instl_launch_command.
        Will enable running instl from batch file if instl was compiled and if it was not.
    * New variable __USER_DESKTOP_DIR__

    programmer visible changes:
    * Added a flag to ConfigVarList.resolve to allow raising an exception if string was not fully resolved.
        This is useful when dealing with the file system (read file, make dir, ...) and will prevent,
        for example, creations of folders named "$(COMPANY_NAME)".
    * Shorten some variable names,

    gui mode changes:
    * Client input file is now a combo box that lets you choose files from the folder of the current choses input file.

30/11/2014 0.9.19.0

    user visible changes, client:
    * New command gui client mode.
    * disabled gui command when instl is compiled, since PyInstaller cannot find the frameworks required by Tkinter.
    * added Edit button besides all file fields in gui mode
    * implemented uninstall command by filtering the !require file and creating remove instaructions.

    user visible changes, admin:
    * Implemented --limit option to svn2stage
    * Added quoted string handling to --limit options of svn2stage and stage2svn
    * Mac OS mkdir_with_owner batch file function now sets only user id for new directory not group id.    programmer visible changes:
    * New util function unquoteme sister to quoteme_single & quoteme_double
    * Added --run to some admin commands
    * Fixed Admin commands create_links and svn2stage to remove target files that are not in source using the new
        preserve_dest_files flag.
    * In gui mode /Admin section, enabled to have more than one limit paths.
    * Admin commands report revisions already created or uploaded as sequence not a long list.
    * In gui mode added access to the stage folder index file.

    programmer visible changes:
    * New methods: ConfigVarList.unresolved_var &  ConfigVarList.unresolved_var_to_list.
    * ConfigVarStack.repr_for_yaml new parameter resolve, so we can write var list to yaml without resolving. Default is resolve=True.
    * copy_dir_contents_to_dir has new option preserve_dest_files=True.
        If explicitly set to False copy_dir_contents_to_dir will try to remove target files that are not in source.
        Does not work for xcopy tool on Windows.
    * writeAsYaml will no write None values as '~' and empty strings as '""'
    * implemented requirement_of field in InstallItem
    * iids_from_guid check if input is guid and return the original iid if not.
        This will save checking by claaer of iids_from_guid.

5/11/2014 0.9.18.6

    user visible changes, client:
    * New optional variable INSTL_MINIMAL_VERSION will be compared to current instl version,
        raise exception if INSTL_MINIMAL_VERSION > __INSTL_VERSION__. Can be used to check
        compatibility between input file and instl reading it.
    * Improved removal of !dir_cont and !files sources.

4/11/2014 0.9.18.4

    user visible changes, client:
    * Enabled the removal of !dir_cont and !files sources.
    * Reading a user config file if such file exists. User config file named
        instl_config.yaml can be placed in the home folder,
        format is regular instl !define format.
        File name is in variable __USER_CONFIG_FILE_NAME__.
    * Better error message when public key cannot be determined.

    programmer visible changes:
    * Fixed the regex to find wtar versions of files to handle spaces in file names.

2/11/2014 0.9.18.1

    * It's possible now to install sources from any folder regardless of OS. This mainly enables the uses
        of Common folder in the same level of Win and Mac.

    user visible changes, client:
    * Moved the curl files to $(LOCAL_REPO_BOOKKEEPING_DIR)/curl instead of $(LOCAL_REPO_SYNC_DIR)/curl
    * LOCAL_REPO_SOURCES_DIR varaible is no longer used, use $(LOCAL_REPO_SYNC_DIR) instead.
    * new internal variable: __USER_HOME_DIR__ will point to the local home folder of the user.

    user visible changes, admin:
    * Install sources starting with '/' are absolute.
    * Install sources starting with '$(' are explicitly relative to that prefix variable.
    * Other install source remain relative to $(SOURCE_PREFIX).

30/10/2014 0.9.17.1

    user visible changes, client:
    * Better messages when exception is raised in case a file/folder is specified as source
        but does not exist in repository.

    user visible changes, admin:
    * Fixed a "lacuna" where fiels or folders that were wtared could not be downloaded as
        a stand alone item, only their parent folder could be. Now they can.
    * If a file/folder is missing for the map look for .wtar files with the same name and download them instead.

    programmer visible changes:
    * New method: SVNItem.walk_items_with_filter.
    * New method: InstlInstanceSync_url.mark_wtar_items_for_source
    * InstallItem.get_var_list adds a variable named "iid_iid" which is the actual iid.
        prevously only the name field was added as iid_name, but many items do not have a name field.
    * InstallItem variable iid_inherite renamed iid_inherit
    * Fixed some typos
    * InstallItem.read_from_yaml check key names and raises KeyError for illegal keys
    * InstlClient.add_deafult_items renamed add_default_items
    * InstlInstanceSync_url.mark_required_items_for_source: better messages in case a source is missing from map
    * New method SVNItem.walk_items_with_filter to be able to walk only items that pass a condition

29/9/2014 0.9.16.2   Shai Shasag <shai@waves.com>

    programmer visible changes:
    * Fixed a bug in rmfile implementation

28/9/2014 0.9.16.1   Shai Shasag <shai@waves.com>

    programmer visible changes:
    * ran "inspect code..." fixed a (few) issues.
    * more refined yaml reading options: url with/without sig and checksum. with multuple copy destinations.
    * removed redundant functions get_machine_config_file_path, get_user_config_file_path
    * Split new function read_from_file_or_url from download_from_file_or_url
    * new initial vars: "__SITE_DATA_DIR__": appdirs.site_data_dir(),
                        "__SITE_CONFIG_DIR__": appdirs.site_config_dir(),
                        "__USER_DATA_DIR__": appdirs.user_data_dir(),
                         "__USER_CONFIG_DIR__": appdirs.user_config_dir()

17/9/2014 0.9.15   Shai Shasag <shai@waves.com>

    user visible changes, client:
    * remove command fully implemented.
    * Fixed handling of pre_copy_item when no items to copy to folder.
    * Added __TARGET_DIR__ var on remove folder loop - still need to add in other loops
    * Fixed Windows recursive rmdir in PlatformSpecificHelperWin
    * Overhaul of all actions names. New names are:
        'pre_copy', 'pre_copy_to_folder', 'pre_copy_item',
        'post_copy_item', 'post_copy_to_folder', 'post_copy',
        'pre_remove', 'pre_remove_from_folder', 'pre_remove_item',
        'remove_item', 'post_remove_item', 'post_remove_from_folder', 'post_remove'
    * target folders in remove sorted in reverse
    * New command remove-empty-folders: removes empty folders or folders containing only ignired files.
        List of ignored files are specified in REMOVE_EMPTY_FOLDERS_IGNORE_FILES variable.

    user visible changes, admin:

    programmer visible changes:
    * Removed redundant imports using snakefood
    * Removed redundant file do_something.py
    * improved handling of Null values in resolve_to_list
    * New defaults file InstlMisc.yaml with definition of REMOVE_EMPTY_FOLDERS_IGNORE_FILES

 24/6/2014 0.9.14   Shai Shasag <shai@waves.com>

     user visible changes, client:
     * Names of curl config files have same legth due to 0 padding the number. This will creaet more stable
       progress report in a progress dialog.


22/6/2014 0.9.14   Shai Shasag <shai@waves.com>

     user visible changes, client:
     * new command test-import to force loading of all required modules provoking error if any import fails.


20/6/2014 0.9.13.1   Shai Shasag <shai@waves.com>
    user visible changes, client & admin:
    * Fixed exceptions in interactive mode - no functionality change.

16/6/2014 0.9.13   Shai Shasag <shai@waves.com>

    programmer visible changes:
    Integrated all var-stack features:
    * InstallItem creates it's own var_list.
    * InstallItem pushes it's own var_list to var_stack through 'with' statement.
    * All action lists for an Installitem are taken from var_stack with variables.

9/6/2014 0.9.12   Shai Shasag <shai@waves.com>

    user visible changes, client:
    * new variable __PYTHON_VERSION__ to record the version of python instl was compiled with

    user visible changes, admin:
    * Added option to limit stage2svn to specific folders, to save time.
    * up-repo-rev now creates a batch file like all other commands.
    * up-repo-rev does not use boto - depends on aws command line tools.
    * No more usage of AWS keys inside instl or created batch files. All AWS config comes from the ./aws/config file.

    programmer visible changes:
    * New resolve methods for ConfigVarList: resolve, resolve_to_list, replace previous methods: get_str, resolve_string
        get_list.New methods are faster and simpler to unserstand.
    * Tests for new resolve methods.
    * Removed unused member Configvar.__resolving_in_progress, preventing circular resolves is done in ConfigVarList.
    * Introduced $(A[0]) array style references.
    * up2s3 calls up-repo-rev with --out parameter

28/5/2014 0.9.11   Shai Shasag <shai@waves.com>
    user visible changes, client:
    * Fixed a problem where index.yaml would not be copied to bookkeeping when syncing to DOK.

    programmer visible changes:
    * Copy tools got a new method copy_file_to_file.

27/5/2014 0.9.10   Shai Shasag <shai@waves.com>

    user visible changes, client:
    * Removed redundant echo during copy.
    * Fixed: set-exec was not called or caled using the wrong have-info-map file if command was synccopy.

    user visible changes, admin:
    * wtar command: removed previously wtar files if tarring should be preformed.

13/5/2014 0.9.9   Shai Shasag <shai@waves.com>

    user visible changes, client:
    * New line after each folder in copy operations.
    * No redundant cd to folder that has not actions for non copying items.
    * When unwtaring, if .done exists it's date compared to the target file.
    * Compilation time and compiling machine displayed as part of version

    user visible changes, admin:
    * wtar command checks if tared files should be executable and adjust. it's permissions.
    * stage2svn & wtar commands use chflags -R nouchg to remove the Lock flag that might be on files copied from smb server.
    * Changed options for fix-symlinks command, instead of --folder, the folder will be taken from the STAGING_FOLDER given in the --config-file option. Also --svn was deleted as it was never used.
    * wtar command: before wtaring, check and fix permissions for all that is being tarred.

    programmer visible changes:
    * New method InstlItem.all_action_list, returns a list of all actions for an item (before, after, folder_in, folder_out, copy_in, copy_out) intended so the total number of actions for item can be known.
    * New methods for InstlAdmin: is_file_exec, should_file_be_exec to deal with executable bits in the staging folder.
    * Removed unused methods of InstlInstanceSync_url: create_unwtar_instructions_for_item, create_checksum_instructions_for_item, these already have their own instl command.
    * New platformHelper method chmod: implemented for Linux and Mac only. make_executable is now implemented using chmod.
    * New platfromHelper method: unlock, Remove the system's read-only flag, implemented for Mac only.
    * New internal variables, created during compilation: __COMPILATION_TIME__, __SOCKET_HOSTNAME__, __PLATFORM_NODE__

11/5/2014 0.9.8   Shai Shasag <shai@waves.com>

    user visible changes, client:
    * Made progress messages more suitable for display in Central.
    * actions output messages changed to "pre-install step" "post-install step",  "pre-copy step", "post-copy step"
    * Improved help texts.
    * New help topic 'defaults' will display default variables and their values.
    * Copy instructions are performed from top folder down.
    * During copy all target folders are created before any other action, so to avoid dependency order problems such as creating links between folders

    user visible changes, admin:
    Added variables PUBLIC_KEY_FILE, PRIVATE_KEY_FILE to defaults file InstlAdmin.yaml.

    programmer visible changes:
    * Copy now sorts the install_items_by_target_folder list.

4/5/2014 0.9.7   Shai Shasag <shai@waves.com>

    user visible changes, client:
    * Display if checksum fails for a file, output expected and found checksums.

    user visible changes, admin:
    * Fixed a problem where softlinks would be followed during wtar.
    * Added progress report to fix-symlinks
    * Added progress report to stage2svn
    * Command up-repo-rev: added the option to up load only the repo rev file with the number at it's tail, not the official one. The option in called --just-with-number.
    * Command up2s3: Now uploads the numbers repo-rev file using the new option --just-with-num of command up-repo-rev.
    * Command file-props:
          - The command did not actually work until now, just printed what should have been done - now it works.
          - file svn-proplist-for-fix-props.txt is created for reference.

29/4/2014 0.9.6   Shai Shasag <shai@waves.com>


    user visible changes, client:
    * new initial vars defined in main: __USRER_ID__, __GROUP_ID__ record the user and group when instl was called. Useful for usaing in the produced script, when called as sudo, to set permissions to the original owner.
    * New variable from main.yaml: MKDIR_CMD to be able to call from index and mkdir command defined by instl. In this case on Mac MKDIR_CMD expands to mkdir_with_owner.
    * Copy now calls mkdir_with_owner on Mac so to properly set owner and permissions for created folders.
    * Copy scripts on Mac get a function mkdir_with_owner so to properly set owner and permissions for created folders.
    * new method PlatformSpecificHelperBase.mkdir_with_owner defaults to PlatformSpecificHelperBase.mkdir, implemented on Mac to call locally defined mkdir_with_owner.


27/4/2014 0.9.5  Shai Shasag <shai@waves.com>

    user visible changes, client:
    * Improved support for syncing from perforce.
    * Logging of echo messages from batch files by using new variable ECHO_LOG_FILE. (Mac)
    * added --group --owner to rsync commands - should preserve user/group when copying under sudo.

    programmer visible changes:
    * New type of defaults file by repo type, i.e. P4.yaml, URL.yaml. Currently added P4.yaml to defaults folder.
    * New utility function: P4GetPathFromDepotPath to get the local disk path from p4 depot path.
    * Usage of $(LOCAL_REPO_SOURCES_DIR) instead of $(LOCAL_REPO_SYNC_DIR)/$(SOURCE_PREFIX) - because p4 does not need SOURCE_PREFIX.
    * new variable: ECHO_LOG_FILE. If defined all echos from batch file will be teeed to this file. (Mac).    user visible changes, admin:
    * new method  configVarList.defined returns true if a value is defined and has none empty value. So calling with a variable name who's value consists of an empty string will return False.

16/4/2014 0.9.4  Shai Shasag <shai@waves.com>

    user visible changes, client:
    * Added new actions types for install items: copy_in, copy_out.
    * Added  copy_in actions for Au regi utility

    programmer visible changes:
    * new method accumulate_unique_actions to replace repeating code.


8/4/2014 0.9.3 Shai Shasag <shai@waves.com>

    user visible changes, client:
    * Streamlined logging. Removed many redundant messages added some useful others.
    * Fixed: Executable files on Mac would not get executable bit.

    user visible changes, admin:
    * New command set_exec, sets executable bit for files marked as fx in info_map.txt

    programmer visible changes:
    * SVNItem.num_subs_in_tree has new parameter: predicate this can be used to filter the number of files, defaults to True so previous behaviour remains.

6/4/2014 0.9.2  Shai Shasag <shai@waves.com>

    user visible changes, client:
    * Fix --run where path to batch has spaces in name (Windows).

3/4/2014 0.9.1  Shai Shasag <shai@waves.com>

    user visible changes, client:
    * Fixed exception when trying to read public key file.

30/3/2014 0.9.0  Shai Shasag <shai@waves.com>

    user visible changes, client:
    * interactive command eval renamed python.
    * New interactive command: resolve, will resolve variables in a string.

    user visible changes, admin:

    programmer visible changes:
    * Removed variable __CHECKOUT_FOLDER__, it is totaly replaced by $(ROOT_LINKS_FOLDER_REPO)/Base.
    * Moved pyinstaller build scripts to inside the instl repository
    * PUBLIC_KEY is read from  PUBLIC_KEY_FILE and PUBLIC_KEY_FILE is searched with search paths in read_include_node and in init_sync_vars.

13/3/2014 0.8.10  Shai Shasag <shai@waves.com>

    user visible changes, client:
    * Main feature: support for Windows XP.
    * Fixed: COPY_TOOL set to xcopy was ignored (WinXP).
    * Solved weird problems with xcopy. The /EXCLUDE option of xcopy cannot except a file with space it's path,
        nor will it except a quoted path. So the excludes file is copied to each and every target folder
        during the copy stage.
    * Fixed: when compiled raised exceptions would not cause exit code > 0 (Windows).
    * Fixed: Redundant messages when checksum fails.
    * Shorter max time for curl since now no file is > 5MB.
    * Fixed a bug in function need_to_download_file where True was always returned. This caused already downloaded files
        to be redownloaded if some situations.
    * PARALLEL_SYNC: 32 - new default

    user visible changes, admin:
    * More concise messages for create-links and up2s3

    programmer visible changes:
    * Moved the initialization of copytool to after reading the main yaml file.
    * Fixed: Some inconsitancies in CopyTool_win_xcopy commands.
    * New variables: XCOPY_EXCLUDE_FILE_NAME, XCOPY_EXCLUDE_FILE_PATH to overcome xcopy limitations.
    * New copy tools methods begin_copy_folder, end_copy_folder  to overcome xcopy limitations.
    * Changes to variable names:
         LOCAL_SYNC_DIR now always refers to the to top level sync dirs - above repo sync dir.
         LOCAL_REPO_SYNC_DIR - new - defaults to $(LOCAL_SYNC_DIR)/$(REPO_NAME), e.g. /Users/shai/Library/Caches/Waves Audio/instl/instl.waves.com/V9_test
         SOURCE_PREFIX - new - defaults to $(TARGET_OS)
         LOCAL_BOOKKEEPING_PATH - renamed LOCAL_REPO_BOOKKEEPING_DIR
         REPO_REV_LOCAL_BOOKKEEPING_PATH - renamed LOCAL_REPO_REV_BOOKKEEPING_DIR
         LOCAL_REPO_SOURCES_DIR - removed - use $(LOCAL_REPO_SYNC_DIR)/$(SOURCE_PREFIX) instead
         SYNC_TRAGET_OS_URL - removed - replaced by $(SYNC_BASE_URL)/$(TARGET_OS)
    * Due to variable changed method InstlClient.init_copy_vars is empty now.
    * functions main_url_item now return parseResult.netloc OR parseResult.path not both

5/3/2014 0.8.9 Shai Shasag <shai@waves.com>

    user visible changes, client:
    * create-folders, unwtar and check-checksum are now done as internal instl commands instead of relying on external utilities.
    * During unwtar if .wtar.aa file is joined, .wtar.done file is removed.
    * New command create-folders will create folders for sync according to the to_sync_info_map.txt.
    * New command check-checksum will check checksums according to the to_sync_info_map.txt.
    * InstlMisc commands report execution time.
    * Windows: robocopy copy_dir_to_dir has /PURGE parameter so that redundant files in the target will be removed.
    * Mac: rsync copy_dir_to_dir has --delete parameter so that redundant files in the target will be removed.

    user visible changes, admin:
    * Creation of .txt files for all files in instl directory was moved from up2s3 command to create-links command.
    * up2s3 will upload up to the latest repo revision and not up to BASE_REPO_REV.
    * Options --start-progress and --total-progress become optional (for commands that accept them). Not supplying means there will be no progress report.
    * InstlMisc commands can report progress, some do it with staccato.

    programmer visible changes:
    * platformHelper renamed platform_helper everywhere.
    * New method InstlAdmin.get_last_repo_rev.
    * init_from_cmd_line_options can now assign defaults to options that were not specifed on the command line.
    * InstlMisc commands can now report progress by using --start-progress and --total-progress command line options.
    * PlatformSpecificHelperBase.check_checksum renamed check_checksum_for_file.
    * New method PlatformSpecificHelperBase.check_checksum_for_folder
    * PlatformSpecificHelperBase.unwtar renamed unwtar_file.
    * Method PlatformSpecificHelperBase.unwtar_current_folder, with added exit_if_error for windows.

4/3/2014 0.8.8 Shai Shasag <shai@waves.com>

    user visible changes, client:
    * Fixed a problem where files created when instl runs under sudo,
        could not be re-written under regular user.
    * unwtar command added - replaced individual batch file unwtar commands with inst unwtar.
    * Big files above 5MB will be wtared and split into chuncks is the result wtar if is larger than 5MB.
    * New variable: COPY_IGNORE_PATTERNS instead of hard coded in the copy producing code.
    * sync command will report the number of files to sync.

    programmer visible changes:
    * os.umask(0) is called first thing.
    * batch file creation does chmod(777).
    * New method PlatformSpecificHelperBase.unwtar_current_folder.
    * Fixed: instl would not create a correct call for itself (e.g. instl unwtar) when running uncompiled on windows.

26/2/2014 0.8.7 Shai Shasag <shai@waves.com>

    user visible changes, client:
    * When using --run and script fails, exit code is passed correctly.
    * Proper downloading for all possible required items when target_os != current_os (offline sync).
    * Fixed: When running compiled instl in interactive mode exception was raised when instlClient and instlAdmin
        defined the same const values.
    * Better message if checking signature of a downloaded file fails.

    programmer visible changes:
    * init_download_tool method added to platformHelper so that the dl_tool can be initialized after the yaml files were read.
    * New defaults in main.yaml: Win_ALL_OS_NAMES, Mac_ALL_OS_NAMES.
    * Correct list of target OS names is produced in case TARGET_OS != CURRENT_OS.
    * Calling add_const_config_variable twice will not raise exception if the new and previous values are identical.

24/2/2014 0.8.6 Shai Shasag <shai@waves.com>

    user visible changes, client:
    * ACCEPTABLE_YAML_DOC_TAGS from main.yaml was missing from th ecompiled version.
    * version command will add "(not compiled)" if instl is running though python interpreter.
    * New var: __INSTL_COMPILED__ set to True is instl was compiled and False is running though python interpreter.

    user visible changes, admin:
    * fix props:    write svn info to file for debugging and reference. But go one folder up so not to be in the svn repo.

    programmer visible changes:
    * augmentedYaml when running as __main__ can open urls.
    * platformHelper's copy tool is now initialized early so it can be used by InstlInstanceBase.
    * check_prerequisite_var_existence put to good use.
    * copy field added to cached includes, specifying where to copy the file.
    * new batchAccum sections post-sync, post-copy.
    * platformHelper's copy_file_to_file can create a hard link on Mac/linux.

19/2/2014 0.8.5 Shai Shasag <shai@waves.com>

    user visible changes, client:
    * Fixed many sync bugs especialy on Windows.
    * New automatic installation items:
        __ALL_ITEMS_IID__:  all the iids from the index
        __ALL_GUIDS_IID__: all the iids from the index that have guids.
    * Fixed a bug where depend on a guid would not register as depend.
    * Time reporting on exit with error on Mac.
    * Download max-time, connect-timeout and retry have all been increased.
    * More precise, and less verbose, progress messages. No fake progress message when there's nothing to be done.
    * More precise decision when to untar existing wtar files.
    * New Yaml variable: LAST_PROGRESS, set the number of progress items to start with, so two batch files can have
        consecutive progress reports. Defaults to 0.
    * After creating a batch file, the full path to file is printed and the number of progress items.
        This number can be passed to the next invocation of instl as LAST_PROGRESS variable.
    * curl will print "Progress ... of ...;" at the beginning of each report line, to allow the invoker of
        the batch file to track progress even in the absent of absolute numbers.
    * New include style:
        url: $(INDEX_URL)
        checksum: $(INDEX_CHECKSUM)
        sig: $(INDEX_SIG)
        This will cache the file and use the local copy if it matches signature and checksum.
    * Sync command adds __NUM_FILES_TO_DOWNLOAD__ variable with the number of files to download.
    * New yaml doc type !define_const - will create const variables and will not except __include__'s.
    * curl config files and file with list of curl commands are written to a folder named "curl".
        This will avoid clutter in the sync folder and make deleting easier.
    * No more DL_INSTRUCTIONS_TYPE, always use config file. To do non parallel download set PARALLEL_SYNC: 1.
    * Variables ending with _PATH or _DIR will have their value go through os.path.normpath - for proper paths on Windows.
    * New variable: __READ_YAML_FILES__ will list all yaml files that were read.
    * Fixed on Windows: PlatformSpecificHelperWin.touch implemented correctly.

    programmer visible changes:
    * New utils function: safe_remove_file, removes a file and does not complain if file does not exist.
    * New utils function: make_one_list, takes a bunch of things and returns them as a long flat list.
    * New PlatformSpecificHelperBase function progress_staccato, issues a progress message only after a predefined number of requests.
    * New param to PlatformSpecificHelperBase function progress, num_items, can be used to increase the number of total progress items not just by one.
    * New PlatformSpecificHelperBase functions: pushd, popd. They do same as they do on the command line.
    * New PlatformSpecificHelperBase function: touch. Does same as it does on the command line.
    * Mac: exit is done by a function that catches the EXIT trap os that all final instructions are performed even on error.
    * Untaring writes a stamp file when finished corectly. Will prevent redundant re-untar.
    * New BatchAccumulator function __len__, returns the total assignments and instrauction lines.
    * parallel_run.py: plain exit() did not work in compiled code, replaced with sys.exit().
    * got rid of redundant __ALLOWED_COMMANDS__ variable and checking.
    * instlInstanceBase.get_default_sync_dir overhaul  - will use $() variables and will need resolving.
    * Fixed ConfigVar.__str__ so values appear before description.
    * Removed redundant imports from helpHelper.py.
    * Refactored InstlClient to work with standard do_ ... functions for commands.
    * InstlClient.installState is now a member.
    * InstlClient.init_copy_vars moved from instlInstanceBase.
    * Many default variables read from files instead of being hard coded.
    * Added default files for all instl (main.yaml) and for specific classes (instlAdmin, InstlClient).
    * Fix on Windows: Hard coded path replaced by $(CHECKSUM_TOOL_PATH) check_checksum_for_file.
    * CopyTool_win_robocopy, CopyTool_win_xcopy, PlatformSpecificHelperWin will call os.path.normpath on parameters containing paths.


13/2/2015 0.8.4 Shai Shasag <shai@waves.com>

    user visible changes, client:
    * Fixed: on windows files with '&' in name would not pass checksum check.
    * All curl downloads are performed though instl own parallel-run command.

    user visible changes, admin:
    * platfotmSpecificHelper methods svn_add_item, svn_remove_item use $(SVN_CLIENT_PATH) instead of plain svn.
    * overhual to do_up2s3, loop on relavent revisions instead of exiating folders.
    * overhual to do_fix_props, make it less verbose and better messages.
    * svn2stage, stage2svn will not use rsync link_dest, because it confuses svn.

    programmer visible changes:
    * New function for windows dos_escape, escapes the & character with ^&

11/2/2014 0.8.3 Shai Shasag <shai@waves.com>

    user visible changes, client:
    * curl connect-timeout = 3 instead of 60
    * improved reporting on config file curl downloads.
    * Fixed: empty config files were created if the number of files to download was smaller than the number of config files. Now each config file will have at least 4 urls.
    * curl: shorter connect-time - 3 sec.
    * curl: shorter max-time - 60sec.
    * curl: three retries
    * create_prefix_instructions_for_item_config_file checks if folder exists before issuing mkdir.
    * sync command: Hack to force untaring of .wtar files by forcing them to be downloaded again.
    * create_config_files will return empty list if there were no files to download.
    * Windows 7za untaring got a -bd flag to reduce verbosity.
    * Windows: errorlevel checking on 7za untaring.
    * Windows: 7za untaring redirect stderr to NUL, because 7za trash-talks no error messages to stderr.

    user visible changes, admin:
    * New command: verify-index, helps admin find problems in index and info map.

    programmer visible changes:
    * quoteme_single, quoteme_double moved to utils for all to enjoy.
    * member install_definitions_index, method read_index, moved to InstlInstanceBase so instlAdmin can also use them.
    * InstallItem.add_source also adds the type for the source (!file, !dir, et...)

10/2/2014 0.8.2  Shai Shasag <shai@waves.com>

    user visible changes, client:
    * Fixed wrong relative path created for create-links command.
    * Added time measurements to batch file produces for windows.
    * Removed redundant quotes from echo messages on windows.
    * Added DownloadTool_win_curl in one-by-one and config-file modes.
    * Added progress message to pre and post parallel sync actions.
    * Windows: Added checking of 7za return value and goto exit if > 0
    * Windows: Divert 7za stderr message to NUL since non-error messages are directed to stderr by 7za.

    user visible changes, admin:
    * usage of $(SVN_CLIENT_PATH) instead of svn in all adming commands.
    * Fixed: fix-props output batch file was not written to the current folder.
    * Fixed wrong relative path created for create-links command.

    programmer visible changes:
    * Creation of PlatformSpecificHelper moved to do_command so it can take to consideration settings from the yaml file.

3/2/2014 0.8.1 Shai Shasag <shai@waves.com>

    user visible changes, client:
    * Little faster sync/copy/syncopy due to optimiztions in SVNItem.
    * Fixed copy_dir_to_dir on Mac that did not create hard links
    * Fixed new_item_at_path that did not create the have map correctly

    user visible changes, admin:
    * New command: create-repo-rev-file, to separate repo rev file creation and uploading.
    * command up-repo-rev only uploads the already created repo rev file.
    * type fixed REPO_REV_FILE_VARS instead of REPO_REV_FILE_VARAIBLES

    programmer visible changes:
    * some rearranging of parser creation, and removed redundant members from CommandLineOptions
    * moved the discovery of info_map's file type to svnTree.py
    * added ConfigVar.resolved_num to help track which var is used in which command.
    * PlatformSpecificHelper's var_assign got new param: comment
    * Many optimizations to SVNItem code.
    * Using cStringIO instead of StringIO.
    * Test files for SVNTree test will be produced without comments, also changed the reference file.
    * added tests for test_platformSpecificHelper not finished yet.
    * copy_tool.copy_file_to_dir accepts bool for link_dest and should figure the destination.
    * info_map write files accept a comments param.
    * safe_makedirs will return the dir it made.

29/1/2014 0.8.0 Shai Shasag <shai@waves.com>

    Main 0.8.0 features:
    * Create and check signature for info_map.txt file

    user visible changes, client:
    * using STAGING_FOLDER, SVN_CHECKOUT_FOLDER, SVN_CLIENT_PATH, DOWNLOAD_TOOL_PATH, CHECKSUM_TOOL_PATH instead of __STAGING_FOLDER__ , __SVN_FOLDER__, __RESOLVED_SVN_CLIENT_PATH__, __RESOLVED_DOWNLOAD_TOOL_PATH__, __RESOLVED_CHECKSUM_TOOL_PATH__
    * wtar files are expanded during sync not during copy
    * Fixed unwtar for Windows
    * InstlInstanceSync_url.read_remote_info_map checks signature against public key.
    * If file to download is already present, no not check checksum in batch file.    user visible changes, client:
    * option --config_file renamed --config-file, for easy typing experience
    * added some missing command help text.

    user visible changes, admin:
    * New command svn2stage, to prepare folders for entering changes
    * New command wtar, to proparly tar what needs to be tared
    * New command createkeys
    * up_repo_rev calculates sig for info_map.txt if INFO_MAP_SIG is defined in config file.
    * New command make-sig creates sha1 checksum and rsa signature for a file, needs private key.
    * New command check-sig checks sha1 checksum and rsa signature for a file, needs public key.
    * command up_repo_rev renamed up-repo-rev, for easy typing experience
    * command fix_props renamed fix-props, for easy typing experience
    * command fix_symlinks renamed fix-symlinks, for easy typing experience
    * command createlinks renamed create-links, for easy typing experience.
    * command createkeys renamed create-rsa-keys, for easy typing experience and more fitting name.
    * PUBLIC_KEY variable is created by reading PUBLIC_KEY_FILE, unless it's already defined.
    * PRIVATE_KEY variable is created by reading PRIVATE_KEY_FILE, unless it's already defined.
    * repo rev file will be saved with $(REPO_REV) appended to the name.
        Will be uploaded twice with and without the $(REPO_REV) in name.

    programmer visible changes:
    * New method for PlatformSpecificHelperBase & derivatives: tar/untar
    * Implemented rmdir, rmfile for Windows
    * removed checks for __ALLOWED_COMMANDS__, this functionality is already covered by getattr(self, "do_"+the_command)
    * @func_log_wrapper removed from all functions. It interfered with PyCharm debugging.
    * instlInstance replaced with instlObj to make lines shorter.
    * download_from_file_or_url function: added params for checking signature with public key.
    * prevent variables INFO_MAP_SIG, PUBLIC_KEY from being written to batch file.
    * started checking of info_map.txt when downloading.
    * many new checksum and signature functions.
    * rearranged instl_help.yaml commands in alphabetical order.
    * download_from_file_or_url can check signature or checksum if they are given.
    * command createlinks renamed create-links, for easy typing experience.
    * command createkeys renamed create-rsa-keys, for easy typing experience and more fitting name.
    * parser returns the name of all possible commands.
    * fixed bugs in check_buffer_signature_or_checksum
    * removed redundant double check for info_map file existence in read_remote_info_map

26/1/2014 0.7.2  Shai Shasag <shai@waves.com>

    user visible changes, client:
     * Fixed exception handling and output to stderr.
        Now all "bad" output should go to stderr. Errorlevel should be proearly set.

23/1/2014 0.7.1 Shai Shasag <shai@waves.com>

    user visible changes, client:
    * progress report for folder actions
    * SET_ICON_TOOL_PATH instead of SET_ICON_PATH
    * better progress report for svn sync

23/1/2014 0.7.0 Shai Shasag <shai@waves.com>

     Main 0.7.0 features:
    * Check checksum of files after download.
    * Conditional document tags in yaml (see below)

    user visible changes, client:
    * Windows: wget gets --quite option
    * Windows: Running mkdir only if path does not exist
    * Removed the --state option, it was not working.
    * Removed the commands 'alias', 'shortcut' and 'fix_icon' , they were not used.
    * New help system: Usage: instl help command
    * Mac and Linux: "#!/usr/bin/env bash" instead of "#!/bin/sh" to be the shebang
    * Mac: Time measurement reporting in batch files
    * Checksum checking code
    * Windows: exit_if_error is added after most created batch file lines
    * All Mac & Linux rm commands generated by code were added the -f flags
    * Check for existance of file and it's checksum before issuing a sync command.
        Should be useful if sync was stopped half-way
    * Conditional document tags in yaml. Variable ACCEPTABLE_YAML_DOC_TAGS can specify additional doc tags that should start with index or define.
        Example:
            ACCEPTABLE_YAML_DOC_TAGS: define_$(TARGET_OS)
            Would later read sections starting with !define_Win - if Win is the target os.
    * Fixed bugs in interactive mode list command.
    * name of batch file is printed after it is written
    * variable TARGET_OS_SECOND_NAME defaults to os_second_name
    * Fixed list guid in interactive mode
    * Variable SEARCH_PATHS enables so set search paths in the yaml file.
    * improved reporting of bad checksum on windows.
    * Windows: robocopy might exit with error even if there are no errors. So error checking for robocopy is now level dependent.
    * resolve_defined_paths: SEARCH_PATHS, PATHS_TO_RESOLVE
    * sync message outputs the url for each file

    Changes to V9_test repository that do not effect code
    * 7ZA_CLIENT_PATH renamed WTAR_OPENER_TOOL_PATH, the 7 probably caused problems on windows
    * All Mac rm commands in index were added the -f flags
    * DOWNLOAD_TOOL_PATH moved to index.yaml
    * Mac:Setting of .framewoks to be bundles is now done by a new version of setIcon.
    * CURRENT_OS_NAMES renamed __CURRENT_OS_NAMES__

    user visible changes, admin:
    * New command stage2svn
    * Exception is thrown if unknown admin command is called
    * up_repo_rev now accepts only one option: --config_file, repo_rev file to upload is
        created on the fly.
    * Changed fix_props command to read information from config file.
    * trans command new option --base-repo-rev instead of --config-file that supplied the value before
    * createlinks will remove the up2s3 stamp file - if there is any
    * up2s4 will upload .txt versions of .yaml|info|props files in the instl folder
        so these files can be displayed in a browser.
    * ROOT_LINKS_FOLDER renamed ROOT_LINKS_FOLDER_REPO. ROOT_LINKS_FOLDER will point to the links folder above all repositories
    * repo_rev file is saved to "$(ROOT_LINKS_FOLDER)/admin"
    * Adjusted createlinks to work on local path urls

    programmer visible changes:
    * Copy tools now accept a list of ignores and don't just assume .svn and *.symlink should be ignored
    * CopyToolMacRsync and CopyToolLinuxRsync now inherit from common CopyToolRsync
    * quoteme function is now quoteme_double and a new function is born: quoteme_single
    * Improved ConfigVarList.repr_for_yaml: added option not to write comments, add !define tag to document.
    * Reorganised instl command line parser
    * Data files (currently inst_help.yaml) can be accessed from instl when it's compiled.
        Using the new function get_data_folder()
    * Removed unused functions do_create_readlinks & do_resolve_readlinks as they are now
        incorporated into fix_symlinks.
    * Read/Write of info files can handle checksum field for files. All formats info/text/yaml
    * Fixed: --run option was required for trans command, although run is not relevant for this command.
    * Function renames: create_download_file_to_file_command -> download_url_to_file
                        create_download_from_config_file -> download_from_config_file
                        add_dl -> add_download_url
    * CopyTool classes and DownloadTool classes have platformHelper member,
        initialized in super, and so now all such classes have __init__ methods
    * ConfigVarList.is_resolved checks is a string has no $() references
    * Added data folder to search paths, removed the instl executable which was not usefull since it's a file.
    * file read for checksum using "rb" for Windows' sake.
    * download_from_file_or_url writes with "wb" for windows' sake.
    * option to redirect robocopy log to instl log - currently only from code not for variables.

9/1/2014 0.6.5  Shai Shasag <shai@waves.com>

    user visible changes, client:
    * Windows: improved batch file creation: @echo off
    * create_variables_assignment now always writes all internal variables, even in debug mode.
    * Output files on Linux and Mac get "set -e" so the fail if any sub-commands fails.

    user visible changes, admin:
    * added fix_symlinks command to replace symlinks with .symlink files. Worls only on Mac.
    * changed behaviour of create_links and up2s3 to be responsible for the whole links folder
        and to figure out want needs to be copied and what needs to be uploaded.
        --revision command line option is not available any more.
    * added fix_props command to add/remove inappropriate properties in the svn repository.
    * stamp file for createlinks and up2s3 will contain the base_repo_rev.
        So if repo_rev changes, new links will be created and uploaded.

    programmer visible changes:
    * Variable ROOT_VERSION_NAME changed to REPO_NAME
    * fixed: ConstConfigVar cannot refer to an inherited member that begin with __.
        So the getter function is called instead.
    * platformSpecificHelper rmdir method accepts new parameter 'recursive'
        when True enables the deletion of non-empty directories.
    * SVNTopItem new method min_max_rev, returns the minimal and maximal last_rev
        of it's sub-items.
    * CONFIG_FILE renamed __CONFIG_FILE__ because it's an internal variable.
    * __CONFIG_FILE__ is resolved and value assigned to __CONFIG_FILE_PATH__.
    * Config file is read once for all commands.
    * added props member to SVNItem to hold properties that are not executable or special (symlink)
    * Rearranged instlAdmin.py to deduce the name of the method to run from the command name
        ("fix_symlinks" -> do_fix_symlinks()))
    * fixed typos and redundant lines in progress report.     user visible changes:

2/1/2014 0.6.4  Shai Shasag <shai@waves.com>
    user visible changes:
    * instl version command works.
    * produced files get remark with the version of instl that created them.
    * sync one_by_one produces meaningfull progress report.
    * Windows: can download files with spaces in their name, such as "WaveShell-DAE 9.2.dpm".

    programmer visible changes:
    * Windows: urls need to escape spaces as %20, but windows batch files already
        escape '%' characters so use urllib.quote to escape spaces and then change
        %20 to %%20.

2/1/2014 0.6.3  Shai Shasag <shai@waves.com>
    * recompiled 0.6.3 for windows because the file instMisc.py was missing from previous
        compilation.

1/1/2014 0.6.3  Shai Shasag <shai@waves.com>
    user visible changes:
    * Printing exceptions with traceback and returning proper exit code in case of failure
    * Renamed GET_URL_CLIENT_PATH to DOWNLOAD_TOOL_PATH
    * Removed unecessary indentation in svn output files
    * Fixed get_install_instructions_prefix for Mac - #!/bin/sh returned first
    * No resolving of readlink files. Temporary until we fiind a coherent method of handling symlinks
    * produced batch files on windows return to the orignal starting dir

    programmer visible changes:
    * Raising exception if REPRO_TYPE is not defined for sync command
    * Raising exceptions in instl.main (handled and unhandled)
    * DOWNLOAD_TOOL_PATH used as variable in download tools
    * Added return_original_if_not_found to instlInstance.search_paths_helper.find_file_with_search_paths
    * import urllib in platformSpecificHelper_Win
    * Normalized paths for windows, so they always have \. Since some DOS commands cannot handle /

2013-12-30 0.6.2  Shai Shasag <shai@waves.com>
    user visible changes:
    * curl DL_INSTRUCTIONS_TYPE: either config_file or one_by_one
    * new instl commands:
        ** create_readlinks, creates .readlink files instead of symlink
        ** resolve_readlinks creates symlinks instead of .readlinks file - currentlu used in copy on Mac OS
    * trans command now reads BASE_REV from config file, has new option --config
    * up2s3 command implemented using aws and writes a batch file like all other commands
    * up2s3 command can be used on a range of versions
    * * fixed bad handling of \r\n in info_map files on Windows 

    programmer visible changes:
    * new function SVNItem.walk_items_depth_first, and tests for this function
    * platformSpecificHelper_XXX new functions: rmfile, rmdir, not implemented for windows yet
    * variable BASE_REPO_REV default set to 1 for all commands
    * CONFIG_FILE variable instead to S3_CONFIG_FILE and used by all instlAdmin commands

2013-12-29  0.6.1  Shai Shasag <shai@waves.com>
    * fixed wrong depends calculation.
    * special characters in urls given to curl are now escaped using the %xx convention<|MERGE_RESOLUTION|>--- conflicted
+++ resolved
@@ -1,9 +1,5 @@
-<<<<<<< HEAD
-26/6/2016 1.2.2.1
-
-=======
 ???? 1.2.3.0
->>>>>>> bb99f20a
+
     user visible changes client:
     * New command resolve, to resolve $() variables in arbitrary text
     * New variable, PRINT_COMMAND_TIME, to control if a command displays time information when it's done. Default set to yes.
@@ -16,14 +12,11 @@
         stopped using the function path_as_string as it had encoding issues,
         replaced readPlistFromString with readPlistFromBytes even though readPlistFromBytes is deprecated.
     * file configVar.py renamed cnfigVarOne.py to avoid conflict with the module who's name is also configVar
-<<<<<<< HEAD
-    * New base class for reading yaml files: aYaml.YamlReader
-    * New class ConfigVarYamlReader inherits from aYaml.YamlReader
-=======
     * configVarList.read_environment - new parameter 'regex' to filter the environment variables being read
     * InstlInstanceBase.read_include_node now accepts *args, **kwargs
     * InstlInstanceBase.write_batch_file now creates the directory for the batch file
->>>>>>> bb99f20a
+    * New base class for reading yaml files: aYaml.YamlReader
+    * New class ConfigVarYamlReader inherits from aYaml.YamlReader
 
 2/6/2016 1.2.2.0
 

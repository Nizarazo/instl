--- conflicted
+++ resolved
@@ -1,19 +1,13 @@
-<<<<<<< HEAD
 ???? 0.9.18.1
 
     user visible changes, client:
     * LOCAL_REPO_SOURCES_DIR varaible is no longer used, use $(LOCAL_REPO_SYNC_DIR) instead.
+    * new internal variable: __USER_HOME_DIR__ will point to the local home folder of the user.
 
     user visible changes, admin:
     * Install sources starting with '/' are absolute.
     * Install sources starting with '$(' are explicitly relative to that prefix variable.
     * Other install source remain relative to $(SOURCE_PREFIX).
-=======
-???? 0.9.17.2
-
-    user visible changes, client:
-    * new internal variable: __USER_HOME_DIR__ will point to the local home folder of the user.
->>>>>>> 3dd1dcfd
 
 30/10/2014 0.9.17.1
 


???? 0.9.19.6

    programmer visible changes:
    * Replaced default value path_so_far=list() with path_so_far=None
    * fixed wrong parameter name on CopyTool_win_xcopy.copy_dir_files_to_dir

    user visible changes, client:
    * check-checksum command was defined by mistake to require --out command line option. Now removed.
    * A hack to prevent unwtaring of the sync folder. Copy command might copy something to the top level of the sync folder.
        So sync folder is avoided by detecting the bookkeeping folder inside.

15/3/2015 0.10.0.4
    user visible changes, client:
    * Better, more meaningful progress messages.
    * GUIDs that have upper case characters are converted to lower case.
    * HAVE_INFO_MAP_PATH file is copied to the SITE_HAVE_INFO_MAP_PATH for possible usage by remove command.
    * SITE SITE_HAVE_INFO_MAP_PATH is used by remove if HAVE_INFO_MAP_PATH was not found. This was done because when removing installation that was done from offline folder, Central will not pass LOCAL_REPO_SYNC_DIR to instl. HAVE_INFO_MAP_PATH depends on LOCAL_REPO_SYNC_DIR.
    * New variable HAVE_INFO_MAP_FILE_NAME, used by HAVE_INFO_MAP_PATH, NEW_HAVE_INFO_MAP_PATH, SITE_HAVE_INFO_MAP_PATH.
    * Added time measurements to create urls
    * Sync command: When no files to sync created batch file will have one progress item: "Done Sync".
    * Sync command: When no dirs to create no prgress items will be created.
    * Sync using info_map with prepared URLs.
        if variable FILES_AND_URLS_INFO_MAP_URL is available this file will be read instead of the one in INFO_MAP_FILE_URL.
    user visible changes, admin:
    * Admin variable MAX_FILE_SIZE renamed MIN_FILE_SIZE_TO_WTAR.
    * New admin variable: WTAR_BY_FILE_SIZE_EXCLUDE_REGEX. Files names passing this regex will not be wtarred. This was done mainly to disable wtarring of instl itself when updating it.
    * Variable WTAR_REGEX split in to twp: FOLDER_WTAR_REGEX, FILE_WTAR_REGEX to allow separation between files and folders when choosing what to wtar.
    * repo rev file has new variable INDEX_URL_RELATIVE_PATH, for the convenience of the secure URL creating code.
    * improved the help for unwtar command
<<<<<<< HEAD
    * added --limit option to wtar command so it can work on specific folders.
    * fix-symlinks command will work even if there are broken symlinks. THere might point to inside folders that were wtared.
    * trans command: new parameter --base-url. If supplied will add url to all SVNItems representing a file.

    programmer visible changes:
    * Separated instlClient to different files by command: insltClientCopy, instlClientRemove, instlClientSync, instlClientUninstall.
    * renamed translate_url to translate_url_parser in commandline options parsing.
    * SVNItem new property: __url
=======
    * New command read-yaml, just reads a yaml file, can be used to check file's syntax and structure. (admin)
    * gui mode: added Hover messages to few widgets.
    * gui mode: added check buttons that invoke read-yaml command on files who's path is in the gui.
    * Dependencies graph is now created with iids instead of names.
    * Interactive mode read command: added resolve_index_inheritance so proper dependencies can be shown.
    * Interactive mode depend command: removed duplicate items from report.
    * New admin command: depend. Output the full list of dependencies for an index.
    * depend command: added --out option, add help topic.
    * added depend command to gui/admin tab.

    programmer visible changes:
    * Separated instlClient to different files by command: insltClientCopy, instlClientRemove, instlClientSync, instlClientUninstall.
    * Renamed translate_url to translate_url_parser in commandline options parsing.
    * Rearranged the command parsing code to be more efficient and easier to add new commands or change existing commands options.
    * Move few functions to instlInstanceBase to make them available to the new depend command.
    * gui mode: build command line from template.
>>>>>>> e3efd87b

15/2/2015 0.10.0.2
    user visible changes, admin:
    * removed --acl when uploading to S3.

    programmer visible changes:
    * Re-added missing line in upload code

15/2/2015 0.10.0.0
    user visible changes, client:
    * Support for S3 secure downloads.
    * New command translate_url for testing the creation of secure s3 urls.

    programmer visible changes:
    * Global variable var_stack is now imported as itself rather as var_list to avoid cross import problems.
    * ConnectionBase class and derived classes ConnectionHTTP and ConnectionS3 handle secure connection issues.
>>>>>>> 6d6522d2aec55f77670820aeb5ca80f6c282c2b0

28/1/2015 0.9.19.4
    user visible changes, client:
    * When writing echo's to log the log file is created in the begin sections and permissions are set to 666 so later launches of instl can append to log.
    * For many files that are created during instl run permissions are set to 666.
    * Moved  the curl config file to a local directory instead of being in the bookkeeping directory.
    * Fixed echo function on Mac - it was missing quotes.
    * New default __USER_CONFIG_FILE_PATH__: $(__USER_HOME_DIR__)/$(__USER_CONFIG_FILE_NAME__)
    * Added bash function resolve_symlinks (Mac only).
    * Moved resolving symlink files to the target folder.
    * In gui mode send window to front (Mac only).
    * Fixed removing of split wtar files (...wtar.aa, ...).
    * During create_copy_instructions, read NEW_HAVE_INFO_MAP_PATH and not HAVE_INFO_MAP_PATH.
        Copy might be called after the sync batch file was created but before it was executed.
        HAVE_INFO_MAP_PATH is only created when the sync batch file is executed.

    programmer visible changes:
    * BatchAccumulator new sections: begin happens after pre & assign and before links
    * ConfigVarList.__resolve_stack is now a class member.
    * ConfigVarList.resolve, when joining values will not join None values.

    user visible changes, admin:
    * When taring bzip2 is used instead of zip (--use-compress-program bzip2 instead of -z). Using zip
        created a different tar file every time something was re-tarred. This caused redundant uploads
        SVN and S3 of files that were not really different.
    * In GUI mode /Admin added indication to SVN repo and S3 bucket.
    * Fixed misleading messages in up-repo-rev
    * For GUI mode: reset SearchPath before loading admin config file, so that __include__'s will not be found in old search paths.
    * For GUI mode: SVN URL will be displayed with REPO_REV

4/12/2014 0.9.19.2

    user visible changes, client:
    * In gui mode: fixed saving state on Quit which failed to work after removing the Quit button.
    * copy_dir_files_to_dir with rsync fixed to really copy only files.

    user visible changes, admin:
    * New variable __INSTL_LAUNCH_COMMAND__ based on new function get_instl_launch_command.
        Will enable running instl from batch file if instl was compiled and if it was not.
    * New variable __USER_DESKTOP_DIR__

    programmer visible changes:
    * Added a flag to ConfigVarList.resolve to allow raising an exception if string was not fully resolved.
        This is useful when dealing with the file system (read file, make dir, ...) and will prevent,
        for example, creations of folders named "$(COMPANY_NAME)".
    * Shorten some variable names,

    gui mode changes:
    * Client input file is now a combo box that lets you choose files from the folder of the current choses input file.

30/11/2014 0.9.19.0

    user visible changes, client:
    * New command gui client mode.
    * disabled gui command when instl is compiled, since PyInstaller cannot find the frameworks required by Tkinter.
    * added Edit button besides all file fields in gui mode
    * implemented uninstall command by filtering the !require file and creating remove instaructions.

    user visible changes, admin:
    * Implemented --limit option to svn2stage
    * Added quoted string handling to --limit options of svn2stage and stage2svn
    * Mac OS mkdir_with_owner batch file function now sets only user id for new directory not group id.    programmer visible changes:
    * New util function unquoteme sister to quoteme_single & quoteme_double
    * Added --run to some admin commands
    * Fixed Admin commands create_links and svn2stage to remove target files that are not in source using the new
        preserve_dest_files flag.
    * In gui mode /Admin section, enabled to have more than one limit paths.
    * Admin commands report revisions already created or uploaded as sequence not a long list.
    * In gui mode added access to the stage folder index file.

    programmer visible changes:
    * New methods: ConfigVarList.unresolved_var &  ConfigVarList.unresolved_var_to_list.
    * ConfigVarStack.repr_for_yaml new parameter resolve, so we can write var list to yaml without resolving. Default is resolve=True.
    * copy_dir_contents_to_dir has new option preserve_dest_files=True.
        If explicitly set to False copy_dir_contents_to_dir will try to remove target files that are not in source.
        Does not work for xcopy tool on Windows.
    * writeAsYaml will no write None values as '~' and empty strings as '""'
    * implemented requirement_of field in InstallItem
    * iids_from_guid check if input is guid and return the original iid if not.
        This will save checking by claaer of iids_from_guid.

5/11/2014 0.9.18.6

    user visible changes, client:
    * New optional variable INSTL_MINIMAL_VERSION will be compared to current instl version,
        raise exception if INSTL_MINIMAL_VERSION > __INSTL_VERSION__. Can be used to check
        compatibility between input file and instl reading it.
    * Improved removal of !dir_cont and !files sources.

4/11/2014 0.9.18.4

    user visible changes, client:
    * Enabled the removal of !dir_cont and !files sources.
    * Reading a user config file if such file exists. User config file named
        instl_config.yaml can be placed in the home folder,
        format is regular instl !define format.
        File name is in variable __USER_CONFIG_FILE_NAME__.
    * Better error message when public key cannot be determined.

    programmer visible changes:
    * Fixed the regex to find wtar versions of files to handle spaces in file names.

2/11/2014 0.9.18.1

    * It's possible now to install sources from any folder regardless of OS. This mainly enables the uses
        of Common folder in the same level of Win and Mac.

    user visible changes, client:
    * Moved the curl files to $(LOCAL_REPO_BOOKKEEPING_DIR)/curl instead of $(LOCAL_REPO_SYNC_DIR)/curl
    * LOCAL_REPO_SOURCES_DIR varaible is no longer used, use $(LOCAL_REPO_SYNC_DIR) instead.
    * new internal variable: __USER_HOME_DIR__ will point to the local home folder of the user.

    user visible changes, admin:
    * Install sources starting with '/' are absolute.
    * Install sources starting with '$(' are explicitly relative to that prefix variable.
    * Other install source remain relative to $(SOURCE_PREFIX).

30/10/2014 0.9.17.1

    user visible changes, client:
    * Better messages when exception is raised in case a file/folder is specified as source
        but does not exist in repository.

    user visible changes, admin:
    * Fixed a "lacuna" where fiels or folders that were wtared could not be downloaded as
        a stand alone item, only their parent folder could be. Now they can.
    * If a file/folder is missing for the map look for .wtar files with the same name and download them instead.

    programmer visible changes:
    * New method: SVNItem.walk_items_with_filter.
    * New method: InstlInstanceSync_url.mark_wtar_items_for_source
    * InstallItem.get_var_list adds a variable named "iid_iid" which is the actual iid.
        prevously only the name field was added as iid_name, but many items do not have a name field.
    * InstallItem variable iid_inherite renamed iid_inherit
    * Fixed some typos
    * InstallItem.read_from_yaml check key names and raises KeyError for illegal keys
    * InstlClient.add_deafult_items renamed add_default_items
    * InstlInstanceSync_url.mark_required_items_for_source: better messages in case a source is missing from map
    * New method SVNItem.walk_items_with_filter to be able to walk only items that pass a condition

29/9/2014 0.9.16.2   Shai Shasag <shai@waves.com>

    programmer visible changes:
    * Fixed a bug in rmfile implementation

28/9/2014 0.9.16.1   Shai Shasag <shai@waves.com>

    programmer visible changes:
    * ran "inspect code..." fixed a (few) issues.
    * more refined yaml reading options: url with/without sig and checksum. with multuple copy destinations.
    * removed redundant functions get_machine_config_file_path, get_user_config_file_path
    * Split new function read_from_file_or_url from download_from_file_or_url
    * new initial vars: "__SITE_DATA_DIR__": appdirs.site_data_dir(),
                        "__SITE_CONFIG_DIR__": appdirs.site_config_dir(),
                        "__USER_DATA_DIR__": appdirs.user_data_dir(),
                         "__USER_CONFIG_DIR__": appdirs.user_config_dir()

17/9/2014 0.9.15   Shai Shasag <shai@waves.com>

    user visible changes, client:
    * remove command fully implemented.
    * Fixed handling of pre_copy_item when no items to copy to folder.
    * Added __TARGET_DIR__ var on remove folder loop - still need to add in other loops
    * Fixed Windows recursive rmdir in PlatformSpecificHelperWin
    * Overhaul of all actions names. New names are:
        'pre_copy', 'pre_copy_to_folder', 'pre_copy_item',
        'post_copy_item', 'post_copy_to_folder', 'post_copy',
        'pre_remove', 'pre_remove_from_folder', 'pre_remove_item',
        'remove_item', 'post_remove_item', 'post_remove_from_folder', 'post_remove'
    * target folders in remove sorted in reverse
    * New command remove-empty-folders: removes empty folders or folders containing only ignired files.
        List of ignored files are specified in REMOVE_EMPTY_FOLDERS_IGNORE_FILES variable.

    user visible changes, admin:

    programmer visible changes:
    * Removed redundant imports using snakefood
    * Removed redundant file do_something.py
    * improved handling of Null values in resolve_to_list
    * New defaults file InstlMisc.yaml with definition of REMOVE_EMPTY_FOLDERS_IGNORE_FILES

 24/6/2014 0.9.14   Shai Shasag <shai@waves.com>

     user visible changes, client:
     * Names of curl config files have same legth due to 0 padding the number. This will creaet more stable
       progress report in a progress dialog.


22/6/2014 0.9.14   Shai Shasag <shai@waves.com>

     user visible changes, client:
     * new command test-import to force loading of all required modules provoking error if any import fails.


20/6/2014 0.9.13.1   Shai Shasag <shai@waves.com>
    user visible changes, client & admin:
    * Fixed exceptions in interactive mode - no functionality change.

16/6/2014 0.9.13   Shai Shasag <shai@waves.com>

    programmer visible changes:
    Integrated all var-stack features:
    * InstallItem creates it's own var_list.
    * InstallItem pushes it's own var_list to var_stack through 'with' statement.
    * All action lists for an Installitem are taken from var_stack with variables.

9/6/2014 0.9.12   Shai Shasag <shai@waves.com>

    user visible changes, client:
    * new variable __PYTHON_VERSION__ to record the version of python instl was compiled with

    user visible changes, admin:
    * Added option to limit stage2svn to specific folders, to save time.
    * up-repo-rev now creates a batch file like all other commands.
    * up-repo-rev does not use boto - depends on aws command line tools.
    * No more usage of AWS keys inside instl or created batch files. All AWS config comes from the ./aws/config file.

    programmer visible changes:
    * New resolve methods for ConfigVarList: resolve, resolve_to_list, replace previous methods: get_str, resolve_string
        get_list.New methods are faster and simpler to unserstand.
    * Tests for new resolve methods.
    * Removed unused member Configvar.__resolving_in_progress, preventing circular resolves is done in ConfigVarList.
    * Introduced $(A[0]) array style references.
    * up2s3 calls up-repo-rev with --out parameter

28/5/2014 0.9.11   Shai Shasag <shai@waves.com>
    user visible changes, client:
    * Fixed a problem where index.yaml would not be copied to bookkeeping when syncing to DOK.
    
    programmer visible changes:
    * Copy tools got a new method copy_file_to_file.
    
27/5/2014 0.9.10   Shai Shasag <shai@waves.com>

    user visible changes, client:
    * Removed redundant echo during copy.
    * Fixed: set-exec was not called or caled using the wrong have-info-map file if command was synccopy.

    user visible changes, admin:
    * wtar command: removed previously wtar files if tarring should be preformed.

13/5/2014 0.9.9   Shai Shasag <shai@waves.com>

    user visible changes, client:
    * New line after each folder in copy operations.
    * No redundant cd to folder that has not actions for non copying items.
    * When unwtaring, if .done exists it's date compared to the target file.
    * Compilation time and compiling machine displayed as part of version

    user visible changes, admin:
    * wtar command checks if tared files should be executable and adjust. it's permissions.
    * stage2svn & wtar commands use chflags -R nouchg to remove the Lock flag that might be on files copied from smb server.
    * Changed options for fix-symlinks command, instead of --folder, the folder will be taken from the STAGING_FOLDER given in the --config-file option. Also --svn was deleted as it was never used.
    * wtar command: before wtaring, check and fix permissions for all that is being tarred.

    programmer visible changes:
    * New method InstlItem.all_action_list, returns a list of all actions for an item (before, after, folder_in, folder_out, copy_in, copy_out) intended so the total number of actions for item can be known.
    * New methods for InstlAdmin: is_file_exec, should_file_be_exec to deal with executable bits in the staging folder.
    * Removed unused methods of InstlInstanceSync_url: create_unwtar_instructions_for_item, create_checksum_instructions_for_item, these already have their own instl command.
    * New platformHelper method chmod: implemented for Linux and Mac only. make_executable is now implemented using chmod.
    * New platfromHelper method: unlock, Remove the system's read-only flag, implemented for Mac only.
    * New internal variables, created during compilation: __COMPILATION_TIME__, __SOCKET_HOSTNAME__, __PLATFORM_NODE__

11/5/2014 0.9.8   Shai Shasag <shai@waves.com>

    user visible changes, client:
    * Made progress messages more suitable for display in Central.
    * actions output messages changed to "pre-install step" "post-install step",  "pre-copy step", "post-copy step"
    * Improved help texts.
    * New help topic 'defaults' will display default variables and their values.
    * Copy instructions are performed from top folder down.
    * During copy all target folders are created before any other action, so to avoid dependency order problems such as creating links between folders

    user visible changes, admin:
    Added variables PUBLIC_KEY_FILE, PRIVATE_KEY_FILE to defaults file InstlAdmin.yaml.

    programmer visible changes:
    * Copy now sorts the install_items_by_target_folder list.

4/5/2014 0.9.7   Shai Shasag <shai@waves.com>

    user visible changes, client:
    * Display if checksum fails for a file, output expected and found checksums.

    user visible changes, admin:
    * Fixed a problem where softlinks would be followed during wtar.
    * Added progress report to fix-symlinks
    * Added progress report to stage2svn
    * Command up-repo-rev: added the option to up load only the repo rev file with the number at it's tail, not the official one. The option in called --just-with-number.
    * Command up2s3: Now uploads the numbers repo-rev file using the new option --just-with-num of command up-repo-rev.
    * Command file-props:
          - The command did not actually work until now, just printed what should have been done - now it works.
          - file svn-proplist-for-fix-props.txt is created for reference.

29/4/2014 0.9.6   Shai Shasag <shai@waves.com>


    user visible changes, client:
    * new initial vars defined in main: __USRER_ID__, __GROUP_ID__ record the user and group when instl was called. Useful for usaing in the produced script, when called as sudo, to set permissions to the original owner.
    * New variable from main.yaml: MKDIR_CMD to be able to call from index and mkdir command defined by instl. In this case on Mac MKDIR_CMD expands to mkdir_with_owner.
    * Copy now calls mkdir_with_owner on Mac so to properly set owner and permissions for created folders.
    * Copy scripts on Mac get a function mkdir_with_owner so to properly set owner and permissions for created folders.
    * new method PlatformSpecificHelperBase.mkdir_with_owner defaults to PlatformSpecificHelperBase.mkdir, implemented on Mac to call locally defined mkdir_with_owner.


27/4/2014 0.9.5  Shai Shasag <shai@waves.com>

    user visible changes, client:
    * Improved support for syncing from perforce.
    * Logging of echo messages from batch files by using new variable ECHO_LOG_FILE. (Mac)
    * added --group --owner to rsync commands - should preserve user/group when copying under sudo.

    programmer visible changes:
    * New type of defaults file by repo type, i.e. P4.yaml, URL.yaml. Currently added P4.yaml to defaults folder.
    * New utility function: P4GetPathFromDepotPath to get the local disk path from p4 depot path.
    * Usage of $(LOCAL_REPO_SOURCES_DIR) instead of $(LOCAL_REPO_SYNC_DIR)/$(SOURCE_PREFIX) - because p4 does not need SOURCE_PREFIX.
    * new variable: ECHO_LOG_FILE. If defined all echos from batch file will be teeed to this file. (Mac).    user visible changes, admin:
    * new method  configVarList.defined returns true if a value is defined and has none empty value. So calling with a variable name who's value consists of an empty string will return False.

16/4/2014 0.9.4  Shai Shasag <shai@waves.com>

    user visible changes, client:
    * Added new actions types for install items: copy_in, copy_out.
    * Added  copy_in actions for Au regi utility

    programmer visible changes:
    * new method accumulate_unique_actions to replace repeating code.


8/4/2014 0.9.3 Shai Shasag <shai@waves.com>

    user visible changes, client:
    * Streamlined logging. Removed many redundant messages added some useful others.
    * Fixed: Executable files on Mac would not get executable bit.

    user visible changes, admin:
    * New command set_exec, sets executable bit for files marked as fx in info_map.txt

    programmer visible changes:
    * SVNItem.num_subs_in_tree has new parameter: predicate this can be used to filter the number of files, defaults to True so previous behaviour remains.

6/4/2014 0.9.2  Shai Shasag <shai@waves.com>

    user visible changes, client:
    * Fix --run where path to batch has spaces in name (Windows).

3/4/2014 0.9.1  Shai Shasag <shai@waves.com>

    user visible changes, client:
    * Fixed exception when trying to read public key file.

30/3/2014 0.9.0  Shai Shasag <shai@waves.com>

    user visible changes, client:
    * interactive command eval renamed python.
    * New interactive command: resolve, will resolve variables in a string.

    user visible changes, admin:

    programmer visible changes:
    * Removed variable __CHECKOUT_FOLDER__, it is totaly replaced by $(ROOT_LINKS_FOLDER_REPO)/Base.
    * Moved pyinstaller build scripts to inside the instl repository
    * PUBLIC_KEY is read from  PUBLIC_KEY_FILE and PUBLIC_KEY_FILE is searched with search paths in read_include_node and in init_sync_vars.
    
13/3/2014 0.8.10  Shai Shasag <shai@waves.com>

    user visible changes, client:
    * Main feature: support for Windows XP.
    * Fixed: COPY_TOOL set to xcopy was ignored (WinXP).
    * Solved weird problems with xcopy. The /EXCLUDE option of xcopy cannot except a file with space it's path,
        nor will it except a quoted path. So the excludes file is copied to each and every target folder
        during the copy stage.
    * Fixed: when compiled raised exceptions would not cause exit code > 0 (Windows).
    * Fixed: Redundant messages when checksum fails.
    * Shorter max time for curl since now no file is > 5MB.
    * Fixed a bug in function need_to_download_file where True was always returned. This caused already downloaded files
        to be redownloaded if some situations.
    * PARALLEL_SYNC: 32 - new default

    user visible changes, admin:
    * More concise messages for create-links and up2s3

    programmer visible changes:
    * Moved the initialization of copytool to after reading the main yaml file.
    * Fixed: Some inconsitancies in CopyTool_win_xcopy commands.
    * New variables: XCOPY_EXCLUDE_FILE_NAME, XCOPY_EXCLUDE_FILE_PATH to overcome xcopy limitations.
    * New copy tools methods begin_copy_folder, end_copy_folder  to overcome xcopy limitations.
    * Changes to variable names:
         LOCAL_SYNC_DIR now always refers to the to top level sync dirs - above repo sync dir.
         LOCAL_REPO_SYNC_DIR - new - defaults to $(LOCAL_SYNC_DIR)/$(REPO_NAME), e.g. /Users/shai/Library/Caches/Waves Audio/instl/instl.waves.com/V9_test
         SOURCE_PREFIX - new - defaults to $(TARGET_OS)
         LOCAL_BOOKKEEPING_PATH - renamed LOCAL_REPO_BOOKKEEPING_DIR
         REPO_REV_LOCAL_BOOKKEEPING_PATH - renamed LOCAL_REPO_REV_BOOKKEEPING_DIR
         LOCAL_REPO_SOURCES_DIR - removed - use $(LOCAL_REPO_SYNC_DIR)/$(SOURCE_PREFIX) instead
         SYNC_TRAGET_OS_URL - removed - replaced by $(SYNC_BASE_URL)/$(TARGET_OS)
    * Due to variable changed method InstlClient.init_copy_vars is empty now.
    * functions main_url_item now return parseResult.netloc OR parseResult.path not both

5/3/2014 0.8.9 Shai Shasag <shai@waves.com>

    user visible changes, client:
    * create-folders, unwtar and check-checksum are now done as internal instl commands instead of relying on external utilities.
    * During unwtar if .wtar.aa file is joined, .wtar.done file is removed.
    * New command create-folders will create folders for sync according to the to_sync_info_map.txt.
    * New command check-checksum will check checksums according to the to_sync_info_map.txt.
    * InstlMisc commands report execution time.
    * Windows: robocopy copy_dir_to_dir has /PURGE parameter so that redundant files in the target will be removed.
    * Mac: rsync copy_dir_to_dir has --delete parameter so that redundant files in the target will be removed.

    user visible changes, admin:
    * Creation of .txt files for all files in instl directory was moved from up2s3 command to create-links command.
    * up2s3 will upload up to the latest repo revision and not up to BASE_REPO_REV.
    * Options --start-progress and --total-progress become optional (for commands that accept them). Not supplying means there will be no progress report.
    * InstlMisc commands can report progress, some do it with staccato.

    programmer visible changes:
    * platformHelper renamed platform_helper everywhere.
    * New method InstlAdmin.get_last_repo_rev.
    * init_from_cmd_line_options can now assign defaults to options that were not specifed on the command line.
    * InstlMisc commands can now report progress by using --start-progress and --total-progress command line options.
    * PlatformSpecificHelperBase.check_checksum renamed check_checksum_for_file.
    * New method PlatformSpecificHelperBase.check_checksum_for_folder
    * PlatformSpecificHelperBase.unwtar renamed unwtar_file.
    * Method PlatformSpecificHelperBase.unwtar_current_folder, with added exit_if_error for windows.

4/3/2014 0.8.8 Shai Shasag <shai@waves.com>

    user visible changes, client:
    * Fixed a problem where files created when instl runs under sudo,
        could not be re-written under regular user.
    * unwtar command added - replaced individual batch file unwtar commands with inst unwtar.
    * Big files above 5MB will be wtared and split into chuncks is the result wtar if is larger than 5MB.
    * New variable: COPY_IGNORE_PATTERNS instead of hard coded in the copy producing code.
    * sync command will report the number of files to sync.

    programmer visible changes:
    * os.umask(0) is called first thing.
    * batch file creation does chmod(777).
    * New method PlatformSpecificHelperBase.unwtar_current_folder.
    * Fixed: instl would not create a correct call for itself (e.g. instl unwtar) when running uncompiled on windows.

26/2/2014 0.8.7 Shai Shasag <shai@waves.com>

    user visible changes, client:
    * When using --run and script fails, exit code is passed correctly.
    * Proper downloading for all possible required items when target_os != current_os (offline sync).
    * Fixed: When running compiled instl in interactive mode exception was raised when instlClient and instlAdmin
        defined the same const values.
    * Better message if checking signature of a downloaded file fails.

    programmer visible changes:
    * init_download_tool method added to platformHelper so that the dl_tool can be initialized after the yaml files were read.
    * New defaults in main.yaml: Win_ALL_OS_NAMES, Mac_ALL_OS_NAMES.
    * Correct list of target OS names is produced in case TARGET_OS != CURRENT_OS.
    * Calling add_const_config_variable twice will not raise exception if the new and previous values are identical.

24/2/2014 0.8.6 Shai Shasag <shai@waves.com>

    user visible changes, client:
    * ACCEPTABLE_YAML_DOC_TAGS from main.yaml was missing from th ecompiled version.
    * version command will add "(not compiled)" if instl is running though python interpreter.
    * New var: __INSTL_COMPILED__ set to True is instl was compiled and False is running though python interpreter.

    user visible changes, admin:
    * fix props:    write svn info to file for debugging and reference. But go one folder up so not to be in the svn repo.

    programmer visible changes:
    * augmentedYaml when running as __main__ can open urls.
    * platformHelper's copy tool is now initialized early so it can be used by InstlInstanceBase.
    * check_prerequisite_var_existence put to good use.
    * copy field added to cached includes, specifying where to copy the file.
    * new batchAccum sections post-sync, post-copy.
    * platformHelper's copy_file_to_file can create a hard link on Mac/linux.

19/2/2014 0.8.5 Shai Shasag <shai@waves.com>

    user visible changes, client:
    * Fixed many sync bugs especialy on Windows.
    * New automatic installation items:
        __ALL_ITEMS_IID__:  all the iids from the index
        __ALL_GUIDS_IID__: all the iids from the index that have guids.
    * Fixed a bug where depend on a guid would not register as depend.
    * Time reporting on exit with error on Mac.
    * Download max-time, connect-timeout and retry have all been increased.
    * More precise, and less verbose, progress messages. No fake progress message when there's nothing to be done.
    * More precise decision when to untar existing wtar files.
    * New Yaml variable: LAST_PROGRESS, set the number of progress items to start with, so two batch files can have
        consecutive progress reports. Defaults to 0.
    * After creating a batch file, the full path to file is printed and the number of progress items.
        This number can be passed to the next invocation of instl as LAST_PROGRESS variable.
    * curl will print "Progress ... of ...;" at the beginning of each report line, to allow the invoker of
        the batch file to track progress even in the absent of absolute numbers.
    * New include style:
        url: $(INDEX_URL)
        checksum: $(INDEX_CHECKSUM)
        sig: $(INDEX_SIG)
        This will cache the file and use the local copy if it matches signature and checksum.
    * Sync command adds __NUM_FILES_TO_DOWNLOAD__ variable with the number of files to download.
    * New yaml doc type !define_const - will create const variables and will not except __include__'s.
    * curl config files and file with list of curl commands are written to a folder named "curl".
        This will avoid clutter in the sync folder and make deleting easier.
    * No more DL_INSTRUCTIONS_TYPE, always use config file. To do non parallel download set PARALLEL_SYNC: 1.
    * Variables ending with _PATH or _DIR will have their value go through os.path.normpath - for proper paths on Windows.
    * New variable: __READ_YAML_FILES__ will list all yaml files that were read.
    * Fixed on Windows: PlatformSpecificHelperWin.touch implemented correctly.

    programmer visible changes:
    * New utils function: safe_remove_file, removes a file and does not complain if file does not exist.
    * New utils function: make_one_list, takes a bunch of things and returns them as a long flat list.
    * New PlatformSpecificHelperBase function progress_staccato, issues a progress message only after a predefined number of requests.
    * New param to PlatformSpecificHelperBase function progress, num_items, can be used to increase the number of total progress items not just by one.
    * New PlatformSpecificHelperBase functions: pushd, popd. They do same as they do on the command line.
    * New PlatformSpecificHelperBase function: touch. Does same as it does on the command line.
    * Mac: exit is done by a function that catches the EXIT trap os that all final instructions are performed even on error.
    * Untaring writes a stamp file when finished corectly. Will prevent redundant re-untar.
    * New BatchAccumulator function __len__, returns the total assignments and instrauction lines.
    * parallel_run.py: plain exit() did not work in compiled code, replaced with sys.exit().
    * got rid of redundant __ALLOWED_COMMANDS__ variable and checking.
    * instlInstanceBase.get_default_sync_dir overhaul  - will use $() variables and will need resolving.
    * Fixed ConfigVar.__str__ so values appear before description.
    * Removed redundant imports from helpHelper.py.
    * Refactored InstlClient to work with standard do_ ... functions for commands.
    * InstlClient.installState is now a member.
    * InstlClient.init_copy_vars moved from instlInstanceBase.
    * Many default variables read from files instead of being hard coded.
    * Added default files for all instl (main.yaml) and for specific classes (instlAdmin, InstlClient).
    * Fix on Windows: Hard coded path replaced by $(CHECKSUM_TOOL_PATH) check_checksum_for_file.
    * CopyTool_win_robocopy, CopyTool_win_xcopy, PlatformSpecificHelperWin will call os.path.normpath on parameters containing paths.


13/2/2015 0.8.4 Shai Shasag <shai@waves.com>

    user visible changes, client:
    * Fixed: on windows files with '&' in name would not pass checksum check.
    * All curl downloads are performed though instl own parallel-run command.

    user visible changes, admin:
    * platfotmSpecificHelper methods svn_add_item, svn_remove_item use $(SVN_CLIENT_PATH) instead of plain svn.
    * overhual to do_up2s3, loop on relavent revisions instead of exiating folders.
    * overhual to do_fix_props, make it less verbose and better messages.
    * svn2stage, stage2svn will not use rsync link_dest, because it confuses svn.

    programmer visible changes:
    * New function for windows dos_escape, escapes the & character with ^&

11/2/2014 0.8.3 Shai Shasag <shai@waves.com>

    user visible changes, client:
    * curl connect-timeout = 3 instead of 60
    * improved reporting on config file curl downloads.
    * Fixed: empty config files were created if the number of files to download was smaller than the number of config files. Now each config file will have at least 4 urls.
    * curl: shorter connect-time - 3 sec.
    * curl: shorter max-time - 60sec.
    * curl: three retries
    * create_prefix_instructions_for_item_config_file checks if folder exists before issuing mkdir.
    * sync command: Hack to force untaring of .wtar files by forcing them to be downloaded again.
    * create_config_files will return empty list if there were no files to download.
    * Windows 7za untaring got a -bd flag to reduce verbosity.
    * Windows: errorlevel checking on 7za untaring.
    * Windows: 7za untaring redirect stderr to NUL, because 7za trash-talks no error messages to stderr.

    user visible changes, admin:
    * New command: verify-index, helps admin find problems in index and info map.

    programmer visible changes:
    * quoteme_single, quoteme_double moved to utils for all to enjoy.
    * member install_definitions_index, method read_index, moved to InstlInstanceBase so instlAdmin can also use them.
    * InstallItem.add_source also adds the type for the source (!file, !dir, et...)

10/2/2014 0.8.2  Shai Shasag <shai@waves.com>
    
    user visible changes, client:
    * Fixed wrong relative path created for create-links command.
    * Added time measurements to batch file produces for windows.
    * Removed redundant quotes from echo messages on windows.
    * Added DownloadTool_win_curl in one-by-one and config-file modes.
    * Added progress message to pre and post parallel sync actions.
    * Windows: Added checking of 7za return value and goto exit if > 0
    * Windows: Divert 7za stderr message to NUL since non-error messages are directed to stderr by 7za.

    user visible changes, admin:
    * usage of $(SVN_CLIENT_PATH) instead of svn in all adming commands.
    * Fixed: fix-props output batch file was not written to the current folder.
    * Fixed wrong relative path created for create-links command.

    programmer visible changes:
    * Creation of PlatformSpecificHelper moved to do_command so it can take to consideration settings from the yaml file.

3/2/2014 0.8.1 Shai Shasag <shai@waves.com>

    user visible changes, client:
    * Little faster sync/copy/syncopy due to optimiztions in SVNItem.
    * Fixed copy_dir_to_dir on Mac that did not create hard links
    * Fixed new_item_at_path that did not create the have map correctly

    user visible changes, admin:
    * New command: create-repo-rev-file, to separate repo rev file creation and uploading.
    * command up-repo-rev only uploads the already created repo rev file.
    * type fixed REPO_REV_FILE_VARS instead of REPO_REV_FILE_VARAIBLES

    programmer visible changes:
    * some rearranging of parser creation, and removed redundant members from CommandLineOptions
    * moved the discovery of info_map's file type to svnTree.py
    * added ConfigVar.resolved_num to help track which var is used in which command.
    * PlatformSpecificHelper's var_assign got new param: comment
    * Many optimizations to SVNItem code.
    * Using cStringIO instead of StringIO.
    * Test files for SVNTree test will be produced without comments, also changed the reference file.
    * added tests for test_platformSpecificHelper not finished yet.
    * copy_tool.copy_file_to_dir accepts bool for link_dest and should figure the destination.
    * info_map write files accept a comments param.
    * safe_makedirs will return the dir it made.

29/1/2014 0.8.0 Shai Shasag <shai@waves.com>

    Main 0.8.0 features:
    * Create and check signature for info_map.txt file

    user visible changes, client:
    * using STAGING_FOLDER, SVN_CHECKOUT_FOLDER, SVN_CLIENT_PATH, DOWNLOAD_TOOL_PATH, CHECKSUM_TOOL_PATH instead of __STAGING_FOLDER__ , __SVN_FOLDER__, __RESOLVED_SVN_CLIENT_PATH__, __RESOLVED_DOWNLOAD_TOOL_PATH__, __RESOLVED_CHECKSUM_TOOL_PATH__
    * wtar files are expanded during sync not during copy
    * Fixed unwtar for Windows
    * InstlInstanceSync_url.read_remote_info_map checks signature against public key.
    * If file to download is already present, no not check checksum in batch file.    user visible changes, client:
    * option --config_file renamed --config-file, for easy typing experience
    * added some missing command help text.

    user visible changes, admin:
    * New command svn2stage, to prepare folders for entering changes
    * New command wtar, to proparly tar what needs to be tared
    * New command createkeys
    * up_repo_rev calculates sig for info_map.txt if INFO_MAP_SIG is defined in config file.
    * New command make-sig creates sha1 checksum and rsa signature for a file, needs private key.
    * New command check-sig checks sha1 checksum and rsa signature for a file, needs public key.
    * command up_repo_rev renamed up-repo-rev, for easy typing experience
    * command fix_props renamed fix-props, for easy typing experience
    * command fix_symlinks renamed fix-symlinks, for easy typing experience
    * command createlinks renamed create-links, for easy typing experience.
    * command createkeys renamed create-rsa-keys, for easy typing experience and more fitting name.
    * PUBLIC_KEY variable is created by reading PUBLIC_KEY_FILE, unless it's already defined.
    * PRIVATE_KEY variable is created by reading PRIVATE_KEY_FILE, unless it's already defined.
    * repo rev file will be saved with $(REPO_REV) appended to the name.
        Will be uploaded twice with and without the $(REPO_REV) in name.

    programmer visible changes:
    * New method for PlatformSpecificHelperBase & derivatives: tar/untar
    * Implemented rmdir, rmfile for Windows
    * removed checks for __ALLOWED_COMMANDS__, this functionality is already covered by getattr(self, "do_"+the_command)
    * @func_log_wrapper removed from all functions. It interfered with PyCharm debugging.
    * instlInstance replaced with instlObj to make lines shorter.
    * download_from_file_or_url function: added params for checking signature with public key.
    * prevent variables INFO_MAP_SIG, PUBLIC_KEY from being written to batch file.
    * started checking of info_map.txt when downloading.
    * many new checksum and signature functions.
    * rearranged instl_help.yaml commands in alphabetical order.
    * download_from_file_or_url can check signature or checksum if they are given.
    * command createlinks renamed create-links, for easy typing experience.
    * command createkeys renamed create-rsa-keys, for easy typing experience and more fitting name.
    * parser returns the name of all possible commands.
    * fixed bugs in check_buffer_signature_or_checksum
    * removed redundant double check for info_map file existence in read_remote_info_map

26/1/2014 0.7.2  Shai Shasag <shai@waves.com>

    user visible changes, client:
     * Fixed exception handling and output to stderr.
        Now all "bad" output should go to stderr. Errorlevel should be proearly set.

23/1/2014 0.7.1 Shai Shasag <shai@waves.com>

    user visible changes, client:
    * progress report for folder actions
    * SET_ICON_TOOL_PATH instead of SET_ICON_PATH
    * better progress report for svn sync

23/1/2014 0.7.0 Shai Shasag <shai@waves.com>

     Main 0.7.0 features:
    * Check checksum of files after download.
    * Conditional document tags in yaml (see below)

    user visible changes, client:
    * Windows: wget gets --quite option
    * Windows: Running mkdir only if path does not exist
    * Removed the --state option, it was not working.
    * Removed the commands 'alias', 'shortcut' and 'fix_icon' , they were not used.
    * New help system: Usage: instl help command
    * Mac and Linux: "#!/usr/bin/env bash" instead of "#!/bin/sh" to be the shebang
    * Mac: Time measurement reporting in batch files
    * Checksum checking code
    * Windows: exit_if_error is added after most created batch file lines
    * All Mac & Linux rm commands generated by code were added the -f flags
    * Check for existance of file and it's checksum before issuing a sync command.
        Should be useful if sync was stopped half-way
    * Conditional document tags in yaml. Variable ACCEPTABLE_YAML_DOC_TAGS can specify additional doc tags that should start with index or define.
        Example:
            ACCEPTABLE_YAML_DOC_TAGS: define_$(TARGET_OS)
            Would later read sections starting with !define_Win - if Win is the target os.
    * Fixed bugs in interactive mode list command.
    * name of batch file is printed after it is written
    * variable TARGET_OS_SECOND_NAME defaults to os_second_name
    * Fixed list guid in interactive mode
    * Variable SEARCH_PATHS enables so set search paths in the yaml file.
    * improved reporting of bad checksum on windows.
    * Windows: robocopy might exit with error even if there are no errors. So error checking for robocopy is now level dependent.
    * resolve_defined_paths: SEARCH_PATHS, PATHS_TO_RESOLVE
    * sync message outputs the url for each file

    Changes to V9_test repository that do not effect code
    * 7ZA_CLIENT_PATH renamed WTAR_OPENER_TOOL_PATH, the 7 probably caused problems on windows
    * All Mac rm commands in index were added the -f flags
    * DOWNLOAD_TOOL_PATH moved to index.yaml
    * Mac:Setting of .framewoks to be bundles is now done by a new version of setIcon.
    * CURRENT_OS_NAMES renamed __CURRENT_OS_NAMES__

    user visible changes, admin:
    * New command stage2svn
    * Exception is thrown if unknown admin command is called
    * up_repo_rev now accepts only one option: --config_file, repo_rev file to upload is
        created on the fly.
    * Changed fix_props command to read information from config file.
    * trans command new option --base-repo-rev instead of --config-file that supplied the value before
    * createlinks will remove the up2s3 stamp file - if there is any
    * up2s4 will upload .txt versions of .yaml|info|props files in the instl folder
        so these files can be displayed in a browser.
    * ROOT_LINKS_FOLDER renamed ROOT_LINKS_FOLDER_REPO. ROOT_LINKS_FOLDER will point to the links folder above all repositories
    * repo_rev file is saved to "$(ROOT_LINKS_FOLDER)/admin"
    * Adjusted createlinks to work on local path urls

    programmer visible changes:
    * Copy tools now accept a list of ignores and don't just assume .svn and *.symlink should be ignored
    * CopyToolMacRsync and CopyToolLinuxRsync now inherit from common CopyToolRsync
    * quoteme function is now quoteme_double and a new function is born: quoteme_single
    * Improved ConfigVarList.repr_for_yaml: added option not to write comments, add !define tag to document.
    * Reorganised instl command line parser
    * Data files (currently inst_help.yaml) can be accessed from instl when it's compiled.
        Using the new function get_data_folder()
    * Removed unused functions do_create_readlinks & do_resolve_readlinks as they are now
        incorporated into fix_symlinks.
    * Read/Write of info files can handle checksum field for files. All formats info/text/yaml
    * Fixed: --run option was required for trans command, although run is not relevant for this command.
    * Function renames: create_download_file_to_file_command -> download_url_to_file
                        create_download_from_config_file -> download_from_config_file
                        add_dl -> add_download_url
    * CopyTool classes and DownloadTool classes have platformHelper member,
        initialized in super, and so now all such classes have __init__ methods
    * ConfigVarList.is_resolved checks is a string has no $() references
    * Added data folder to search paths, removed the instl executable which was not usefull since it's a file.
    * file read for checksum using "rb" for Windows' sake.
    * download_from_file_or_url writes with "wb" for windows' sake.
    * option to redirect robocopy log to instl log - currently only from code not for variables.

9/1/2014 0.6.5  Shai Shasag <shai@waves.com>

    user visible changes, client:
    * Windows: improved batch file creation: @echo off
    * create_variables_assignment now always writes all internal variables, even in debug mode.
    * Output files on Linux and Mac get "set -e" so the fail if any sub-commands fails.

    user visible changes, admin:
    * added fix_symlinks command to replace symlinks with .symlink files. Worls only on Mac.
    * changed behaviour of create_links and up2s3 to be responsible for the whole links folder
        and to figure out want needs to be copied and what needs to be uploaded.
        --revision command line option is not available any more.
    * added fix_props command to add/remove inappropriate properties in the svn repository.
    * stamp file for createlinks and up2s3 will contain the base_repo_rev.
        So if repo_rev changes, new links will be created and uploaded.

    programmer visible changes:
    * Variable ROOT_VERSION_NAME changed to REPO_NAME
    * fixed: ConstConfigVar cannot refer to an inherited member that begin with __.
        So the getter function is called instead.
    * platformSpecificHelper rmdir method accepts new parameter 'recursive'
        when True enables the deletion of non-empty directories.
    * SVNTopItem new method min_max_rev, returns the minimal and maximal last_rev
        of it's sub-items.
    * CONFIG_FILE renamed __CONFIG_FILE__ because it's an internal variable.
    * __CONFIG_FILE__ is resolved and value assigned to __CONFIG_FILE_PATH__.
    * Config file is read once for all commands.
    * added props member to SVNItem to hold properties that are not executable or special (symlink)
    * Rearranged instlAdmin.py to deduce the name of the method to run from the command name
        ("fix_symlinks" -> do_fix_symlinks()))
    * fixed typos and redundant lines in progress report.     user visible changes:

2/1/2014 0.6.4  Shai Shasag <shai@waves.com>
    user visible changes:
    * instl version command works.
    * produced files get remark with the version of instl that created them.
    * sync one_by_one produces meaningfull progress report.
    * Windows: can download files with spaces in their name, such as "WaveShell-DAE 9.2.dpm".

    programmer visible changes:
    * Windows: urls need to escape spaces as %20, but windows batch files already
        escape '%' characters so use urllib.quote to escape spaces and then change
        %20 to %%20.

2/1/2014 0.6.3  Shai Shasag <shai@waves.com>
    * recompiled 0.6.3 for windows because the file instMisc.py was missing from previous
        compilation.

1/1/2014 0.6.3  Shai Shasag <shai@waves.com>
    user visible changes:
    * Printing exceptions with traceback and returning proper exit code in case of failure
    * Renamed GET_URL_CLIENT_PATH to DOWNLOAD_TOOL_PATH
    * Removed unecessary indentation in svn output files
    * Fixed get_install_instructions_prefix for Mac - #!/bin/sh returned first
    * No resolving of readlink files. Temporary until we fiind a coherent method of handling symlinks
    * produced batch files on windows return to the orignal starting dir

    programmer visible changes:
    * Raising exception if REPRO_TYPE is not defined for sync command
    * Raising exceptions in instl.main (handled and unhandled)
    * DOWNLOAD_TOOL_PATH used as variable in download tools
    * Added return_original_if_not_found to instlInstance.search_paths_helper.find_file_with_search_paths
    * import urllib in platformSpecificHelper_Win
    * Normalized paths for windows, so they always have \. Since some DOS commands cannot handle /

2013-12-30 0.6.2  Shai Shasag <shai@waves.com>
    user visible changes:
    * curl DL_INSTRUCTIONS_TYPE: either config_file or one_by_one
    * new instl commands:
        ** create_readlinks, creates .readlink files instead of symlink
        ** resolve_readlinks creates symlinks instead of .readlinks file - currentlu used in copy on Mac OS
    * trans command now reads BASE_REV from config file, has new option --config
    * up2s3 command implemented using aws and writes a batch file like all other commands
    * up2s3 command can be used on a range of versions
    * * fixed bad handling of \r\n in info_map files on Windows 

    programmer visible changes:
    * new function SVNItem.walk_items_depth_first, and tests for this function
    * platformSpecificHelper_XXX new functions: rmfile, rmdir, not implemented for windows yet
    * variable BASE_REPO_REV default set to 1 for all commands
    * CONFIG_FILE variable instead to S3_CONFIG_FILE and used by all instlAdmin commands

2013-12-29  0.6.1  Shai Shasag <shai@waves.com>
    * fixed wrong depends calculation.
    * special characters in urls given to curl are now escaped using the %xx convention<|MERGE_RESOLUTION|>--- conflicted
+++ resolved
@@ -28,16 +28,6 @@
     * Variable WTAR_REGEX split in to twp: FOLDER_WTAR_REGEX, FILE_WTAR_REGEX to allow separation between files and folders when choosing what to wtar.
     * repo rev file has new variable INDEX_URL_RELATIVE_PATH, for the convenience of the secure URL creating code.
     * improved the help for unwtar command
-<<<<<<< HEAD
-    * added --limit option to wtar command so it can work on specific folders.
-    * fix-symlinks command will work even if there are broken symlinks. THere might point to inside folders that were wtared.
-    * trans command: new parameter --base-url. If supplied will add url to all SVNItems representing a file.
-
-    programmer visible changes:
-    * Separated instlClient to different files by command: insltClientCopy, instlClientRemove, instlClientSync, instlClientUninstall.
-    * renamed translate_url to translate_url_parser in commandline options parsing.
-    * SVNItem new property: __url
-=======
     * New command read-yaml, just reads a yaml file, can be used to check file's syntax and structure. (admin)
     * gui mode: added Hover messages to few widgets.
     * gui mode: added check buttons that invoke read-yaml command on files who's path is in the gui.
@@ -47,6 +37,9 @@
     * New admin command: depend. Output the full list of dependencies for an index.
     * depend command: added --out option, add help topic.
     * added depend command to gui/admin tab.
+    * added --limit option to wtar command so it can work on specific folders.
+    * fix-symlinks command will work even if there are broken symlinks. THere might point to inside folders that were wtared.
+    * trans command: new parameter --base-url. If supplied will add url to all SVNItems representing a file.
 
     programmer visible changes:
     * Separated instlClient to different files by command: insltClientCopy, instlClientRemove, instlClientSync, instlClientUninstall.
@@ -54,7 +47,7 @@
     * Rearranged the command parsing code to be more efficient and easier to add new commands or change existing commands options.
     * Move few functions to instlInstanceBase to make them available to the new depend command.
     * gui mode: build command line from template.
->>>>>>> e3efd87b
+    * SVNItem new property: __url
 
 15/2/2015 0.10.0.2
     user visible changes, admin:
@@ -71,7 +64,6 @@
     programmer visible changes:
     * Global variable var_stack is now imported as itself rather as var_list to avoid cross import problems.
     * ConnectionBase class and derived classes ConnectionHTTP and ConnectionS3 handle secure connection issues.
->>>>>>> 6d6522d2aec55f77670820aeb5ca80f6c282c2b0
 
 28/1/2015 0.9.19.4
     user visible changes, client:

--- conflicted
+++ resolved
@@ -1,15 +1,13 @@
-<<<<<<< HEAD
-????
+???? 1.0.1.?
 
     user visible changes client:
     * new doit command for fast and easy actions that do not require sync/copy
-=======
+
 26/11/2015 1.0.1.5
 
     user visible changes client:
     * Added sorting to some lists that use to create the install instaructions.
         This will make the produced batch files more consitant from run to run and enable comparing before/after changes
->>>>>>> 982e08f5
 
 17/11/2015 1.0.1.4
 

--- conflicted
+++ resolved
@@ -1,10 +1,7 @@
-<<<<<<< HEAD
 ???? 1.2.?.?
 
     programmer visible changes:
     * removed readline and colorama from test_import - they are needed only for interactive mode and should not create an error on compilation.
-=======
-????
 
     user visible changes client:
     * Weird variable name __USRER_ID__ renamed __USER_ID__
@@ -13,7 +10,6 @@
     user visible changes, admin:
     * Check that admin commands run only under Mac or Linux
     * Adjusted InstlAdmin.create_links_for_revision to work on Mac
->>>>>>> 853f9ea1
 
 28/12/2015 1.1.0.2
 

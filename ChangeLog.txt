--- conflicted
+++ resolved
@@ -1,13 +1,11 @@
-<<<<<<< HEAD
-???? 1.3.0.7
-=======
+???? 1.3.0.8
+
 1/11/2016 1.3.0.7
 
     user visible changes client:
     * Add to report-versions command reporting of product name as it appears in index.yaml
->>>>>>> 082c673f
-
-30/10/2016 1.3.0.6
+
+???? 1.3.0.730/10/2016 1.3.0.6
 
     programmer visible changes:
     * fixed IndexItemsTable.read_require_node to handle empty !require sections

<<<<<<< HEAD
???? 1.3.0.?

25/10/2016 1.3.0.4

    user visible changes client:
    * reading of require.yaml is done with __include_if_exists__ instead from code
    programmer visible changes:
    * new class IndexItemDetailOperatingSystem
    * removed classes IndexItemRequiredRow, IndexItemToDetailRelation
    * IndexItemsTable: many changes and improvements of database usage

=======
26/10/2016 1.3.0.4

    programmer visible changes:
    * sqlalchemy: use a single session instead of separate ones for SVNTable and IndexTables,
        solves a problem when working with admin commands
>>>>>>> eb92d16c

16/10/2016 1.3.0.3

    user visible changes client:
    * InstlClient.create_sync_folder_manifest_command looks for the folder where to put the manifest in __MAIN_IN_FILE__ instead of __MAIN_OUT_FILE__. This was done because in some situations __MAIN_OUT_FILE__ is not defined yet.
    * new include: __include_if_exist__, so non existing files can be ignored
    * Default value for __OUTPUT_FORMAT__ is now OUTPUT_FORMAT so the format can be specified in !define sections
    * added option --out to report-versions command

    programmer visible changes:
    * new optional flag to read_yaml_file ignore_if_not_exist to implement __include_if_exist__
    * Added reading of index files to database together with previous reading method - as temporary transition method
    * remove db file when initializing new db in non-compiled mode
    * commit after reading index to prevent "locked db" when reading SVN map

19/9/2016 1.3.0.2


    user visible changes client:
    * Fixed bug in the calculation of uninstall items
    * Added option to "explain" uninstall calculations
    * Fixed a bug in the creation of variable __MAIN_OUT_FILE__ in InstlInstanceBase.write_batch_file - it was done too late so the varaible was not printed to the batch file

18/9/2016 1.3.0.1

    user visible changes client:
    * New defaults for curl parameters, and passing the --retry_delay option wchi was not passed before
    * Changed (a little the meaning of __UPDATE_INSTALLED_ITEMS__ & __REPAIR_INSTALLED_ITEMS__ to always copy all updated items (until we figure out how to consider versions)
    * report_versions command improved - but not operational yet

    programmer visible changes:
    * InstallItem variable iid_version defaults to if version was not given
    * RequireMan.RequireItem new sub class for RequireMan to better handle each item
    * RequireMan is iterable on it's items


13/9/2016 1.3.0.0

    user visible changes client:
    * InstallItem new member: version, and item variable iid_version, default comes from
    * New commands 'report-installed', 'report-update' to report currently installed items and what's available to install

    programmer visible changes:
    * Improved configVar parsing and added array reference resolution: $(A[3])

15/8/2016 1.2.3.1
    user visible changes client:
    * Some check for value of REPO_REV were redundant and failed commands such as remove.
    * chmod -R -f a+xwX after copy dir to dir on Mac. Should solve permission problems when in stalling on Mac form installer created on Windows.

    programmer visible changes:
    * Added packaging.requirements to hiddenimports in instl.spec to overcome compilation issue on Windows

9/8/2016 1.2.3.0

    user visible changes client:
    * New command resolve, to resolve $() variables in arbitrary text
    * New variable, PRINT_COMMAND_TIME, to control if a command displays time information when it's done. Default set to yes.
    * New document tag for yamls: "!define_if_not_exist" will read the values only if they do not exists, implemented in ConfigVarYamlReader.read_defines_if_not_exist
    * resolve command accepts --config-file, --in, --out instead of read/write to stdin/stdout. SO it can change the file inplace
    * Progress messages added to doit

    programmer visible changes:
    * Functions bool_int_to_str, str_to_bool_int moved to utils
    * Some fixes to dockutils: modern language usage,
        stopped using the function path_as_string as it had encoding issues,
        replaced readPlistFromString with readPlistFromBytes even though readPlistFromBytes is deprecated.
    * file configVar.py renamed cnfigVarOne.py to avoid conflict with the module who's name is also configVar
    * configVarList.read_environment - new parameter 'regex' to filter the environment variables being read
    * InstlInstanceBase.read_include_node now accepts *args, **kwargs
    * InstlInstanceBase.write_batch_file now creates the directory for the batch file
    * New base class for reading yaml files: aYaml.YamlReader
    * New class ConfigVarYamlReader inherits from aYaml.YamlReader
    * New parser for variables resolution. Old function were renamed *_deprecated. New functions for resolving: ResolveVarToStr, ResolveVarToList, etc    * _DIR & _PATH variables are resolved as path instead of read as such. This will allow for better resolution becuase more information is known.
    * BatchAccumulator better handling of list of lines and single lines
    * New function: utils.is_iterable_but_not_str
    * Removed code to indent batch files - it was not working anyway.
    * sqlalchemy Update cannot accept more than 999 variables, so it is now called in chunks of 512

2/6/2016 1.2.2.0

    user visible changes client:
    * Fixed the progress count when creating sync sub-folders
    * sync command batch file creates sync folder manifest before and after it does it's work
    * copy command batch file creates sync folder manifest before it does it's work
    * Allow multiple guids per IID
    * New options for Robocopy to reduce verbosity
    * PlatformSpecificHelperMac.unlock will print its output to /dev/null because we do not care for the error message if the items being unlocked do not exists
    * utils.folder_listing adds comments with date the manifest was created and the folder(s) being manifested
    * Fixed ls command to properly handle missing folder and report them in the output

    programmer visible changes:
    * removed readline and colorama from test_import - they are needed only for interactive mode and should not create an error on compilation.
    * New functions InstlClient.create_folder_manifest_command  InstlClient.create_sync_folder_manifest_command
    * Fixed InstlMisc to properly count progress and not display a message about "curr_progress != actual_progress" which was wrong
    * Fixed utils.max_widths to handle empty lists

3/1/2016 1.1.1.0

    user visible changes client:
    * sync-folder-manifest.txt is created if ECHO_LOG_FILE is supplied and in the same folder.
    * Weird variable name __USRER_ID__ renamed __USER_ID__
    * Mac: add -m a+rwx to all mkdir commands, mkdir_with_owner is now 'mkdir -p -m a+rwx "$1"' & 'chown $(__USER_ID__): "$1"'
    * Win: robocopy /R:9 /W1 instead of /R:3 /W:3
    * Win: added GOTO EXIT_ON_ERROR if cd or mkdir failed
    * Added progress steps after cd and mkdir operations
    * Mac: New command: mac-dock to add, remove items to the dock and to restart the dock.

    user visible changes, admin:
    * Check that admin commands run only under Mac or Linux
    * Adjusted InstlAdmin.create_links_for_revision to work on Mac

    programmer visible changes:
    * Added dockutils from https://github.com/kcrawford/dockutil

28/12/2015 1.1.0.2

    user visible changes client:
    * Mac: Separated changing of permission from rsync, because it prevented rsync
        from created hardlinks.
    * Removed ".svn" from COPY_IGNORE_PATTERNS, it's no longer relevant.

20/12/2015 1.1.0.1

    user visible changes client:
    * Windows: Some cmd tools are located if they are not in one of the PATH folders.
        The list of such tools is in "CMD_TOOLS_TO_FIND" & "CMD_TOOLS_TO_FIND_INTERNAL" variabless.

31/11/2015 1.1.0.0

    user visible changes client:
    * new doit command for fast and easy actions that do not require sync/copy

26/11/2015 1.0.1.5

    user visible changes client:
    * Added sorting to some lists that use to create the install instaructions.
        This will make the produced batch files more consitant from run to run and enable comparing before/after changes

17/11/2015 1.0.1.4

    user visible changes client:
    * --out option is now optional and defaults to "$(__MAIN_INPUT_FILE__)-$(__MAIN_COMMAND__).$(BATCH_EXT)"
        if not explicitly supplied
    * Number of curl configuration files is calculated to reach the max possible even if
        number of files to download is smaller than the max config files allowed
    * removed rsa and boto from the modules tested in test-imports

    user visible changes, client & admin:
    * new command line option -define, allows to add variable definitions from the command line.
    * __CREDENTIALS__ is now resolved in connection_factory to allow it to include references to other variables

    programmer visible changes:
    * new functions unique_list.sort, unique_list.empty

4/11/2015 1.0.1.3

    user visible changes, admin:
    * add "--base-repo-rev" trans command that was missing in previous commits.

3/11/2015 1.0.1.2

    user visible changes, admin:
    * New command create-infomap, to create info_map.txt from a repository.
    * create-links command re-implemened new create-infomap command.
    * Indexes for Mac or Windows only are no longer created by create-links, they were never used.

    programmer visible changes:
    * try/except and better error report around reading yamls and info_map files

28/10/2015 1.0.1.1

    user visible changes, client:
    * unwtarring is done specifically to each .wtar file. No more unwtarring whole folders.

    programmer visible changes:
    * ConfigVarStack.add_const_config_variable: added normalization of paths for windows.
    * SVNItem.walk_items_with_filter renamed SVNItem.walk_file_items_with_filter - now it only yields file items.
        It was not clear if the dirs were supposed to be filtered when looking for files and dirs.

26/10/2015 1.0.1.0

    user visible changes, client:
    * Improved unwtar, no more done files, more robust algorithm, better catching and reporting of errors
    * Interactive mode: better help for depend

23/10/2015 1.0.0.9

    user visible changes, admin:
    * New interactive command: 'apropos' searches for index items, guids and params.
    * New interactive command: 'common' lists all common needs/needed-by index items for a given list of items.

22/10/2015 1.0.0.8

    user visible changes, client:
    * Print all running processes when batch file exits on non zero

    programmer visible changes:
    * normpath for the following variables to avoid bad slashes on windows"__SITE_DATA_DIR__, __SITE_CONFIG_DIR__, __USER_DATA_DIR__, __USER_CONFIG_DIR__, __USER_HOME_DIR__

20/10/2015 1.0.0.7
    user visible changes, client:
    * Fixed const variables ending with ("_PATH", "_DIR", "_DIR_NAME", "_FILE_NAME", "_PATH__", "_DIR__", "_DIR_NAME__", "_FILE_NAME__")
        were not normalized (Win)


19/10/2015 1.0.0.6

    user visible changes, client:
    * Added check after mkdir and cd on Windows
    * Check checksum for already synced files, to overcome possible file corruption.
    * Added messages for already synced files that need sync or unsynced file that do not need sync
    * Exit batch file if uwtar failed

    programmer visible changes:
    * Fixed missing import in instlAdmin.py
    * PlatformSpecificHelperWin.exit_if_any_error will exit on any zero exit code

18/10/2015 1.0.0.5

    user visible changes, client:
    * Finding cookie for url by domain is now case insensitive

14/10/2015 1.0.0.4

 user visible changes, client:
 * Support for cookies per domain with variable COOKIE_JAR
 * Better error for exception from join_split_files

12/10/2015 1.0.0.3

    user visible changes, client:
    * Moved the folder creation during copy to after the pre_copy step so that uninstalls from pre_copy will not erase important folders.

12/10/2015 1.0.0.2

    user visible changes, admin:
    * Added Mac unlocking (chflags -R nouchg) to fix-perm command, after imports from Windows machine brought locked files.

8/10/2015 1.0.0.1

    programmer visible changes:
    * Added initialization of USER_CACHE_DIR to init_copy_vars and init_sync_vars

6/10/2015 1.0.0.0

    user visible changes, admin:
    * New option --all-revisions to commands create-links and up2s3

1/10/2015 0.12.0.2

    user visible changes, admin:
    * Fixed missing import stat


1/10/2015 0.12.0.1

    user visible changes, client:
    * Fixed file-size related str/int confusion

    programmer visible changes:
    * Removed calculation of get_disk_free_space which are now done elsewhere.

1/10/2015 0.12.0.0

    user visible changes, client:
    * Added help for test-import command.
    * Added new packages (utils, svnTree, configVar) to test-import.

    programmer visible changes:
    * Integrated support for checking file sizes from file-sizes branch.

21/9/2015 0.11.0.5

    user visible changes, client:
    * Better default definition of LOCAL_SYNC_DIR based on USER_CACHE_DIR.

    programmer visible changes:
    * Solved an issue with __include__ tha does copy without checksum

20/9/2015 0.11.0.4

    user visible changes, client:
    * When reading __include__ statements, if a file does not have a checksum specification it will not be cached.

    programmer visible changes:
    * New function InstlInstanceBase.read_yaml_from_stream will read yaml from StringIO rather than directly from buffer.
    * Better remarks for read_from_file_or_url & download_from_file_or_url.

17/9/2015 0.11.0.3

    user visible changes, client:
    * fix to join_split_files when workong on local dir

16/9/2015 0.11.0.2

    user visible changes, client:
    * Minor changes to handle relative paths for certine _DIR variables
    * mkdir SITE_REPO_BOOKKEEPING_DIR before copying the have_info_map file.
    * New const variable: __CURR_WORKING_DIR__, the working directory when instl was launched.

9/9/2015 0.11.0.1

    user visible changes, client:
    * Fixed error when trying to remove items that were not installed. could happen because install dependencies are not always the same as remove dependencies

9/9/2015 0.11.0.0

    user visible changes, admin:
    * New command verify-repo checks local files against index.
    * Added verify-repo to gui mode.
    * Gui mode: the run checkbox is disabled for commands that do not accept --run.
    * New command fix-perm will attempt to fix permissions on stage folder before wtar and stage2svn.
    * Added help for fix-perm command.
    * wtar command now accepts the --limit option.
    * wtar command removes .DS_Store files before doing the actual wtarring.
    * FOLDER_EXCLUDE_REGEX now filters out folder called .svn.
    * FILE_EXCLUDE_REGEX now filters out folders called .DS_Store.
    * New command file-sizes scans a folder and outputs a list of all files and their sizes.
    * Added file-sizes option to the trans command so the sizes of files will be added to the final info_map.txt.

    programmer visible changes:
    * Extended the number of variable name endings that, when read, call os.path.normpath on the value:  "_PATH", "_DIR", "_DIR_NAME", "_FILE_NAME", "_PATH__", "_DIR__", "_DIR_NAME__", "_FILE_NAME__".
    * Added  validate=False to some boto function calls to better handle certificate problems.
    * Added empty certificate to opening a URL in function open_for_read_file_or_url to better handle certificate problems.
    * When reading the local instl_config file, reading of internal variables is now allowed, to allow for simulating various situations.
    * Removed some time measuring code where it was not needed. In some places replaced time.time() with time.clock() which is (supposedly)
        more accurate on Windows.
    * Added boto to the list of maodules in import-check and in pyinstaller compilation.
    * In function InstlAdmin.should_wtar, regex self.already_wtarred_regex was change to search instead of match.
    * New function InstlAdmin.compile_exclude_regexi to consolidate the reading of FOLDER_EXCLUDE_REGEX & FILE_EXCLUDE_REGEX in one place.
    * New propery SVNItem.size, implemented with member __size.
    * New function SVNItem.safe_size will return the recursive size of an item or -1 if not available.
    * New function utils.get_disk_free_space
    * New function InstlInstanceBase.calc_user_cache_dir_var calculates new variable USER_CACHE_DIR. This variable is not the base for LOCAL_SYNC_DIR (if LOCAL_SYNC_DIR is not explicitly supplied).

    user visible changes, client:
    * New interactive command 'which': prints the path to currently running instl
    * During copy, on Mac OS, rsync will set permissions according to variable RSYNC_PERM_OPTIONS.  Default value is --perms --chmod=a+rw,+X.
    * Var assignments and remarks for DOS batch files will escape the '&' character.
    * Sync command will report the number of bytes to be downloaded.
    * Added message if sync folder is not big enough
    * When preparing offline installers avoid writing anything outside the designated LOCAL_SYNC_DIR.
    * Disabled error when trying to remove non existant paths

31/5/2015 0.10.0.6

    programmer visible changes:
    * Replaced default value path_so_far=list() with path_so_far=None
    * fixed wrong parameter name on CopyTool_win_xcopy.copy_dir_files_to_dir
    * Moved the curl config folder to be created in the bookkeeping folder so curls files for two version
        will not step on each other.
    * Better ConnectionHTTP.translate_url acts only on the path part.
    * DownloadToolBase.add_download_url in InstlInstanceSync_url.create_download_instructions_for_item: translate_url applied only to URLs created by instl.
    * Reading of info map file checks only checksum not sig.
    * Case insensitive checksum checks.
    * Checks with multi regexes are combined with new function compile_regex_list_ORed, used in conjuction with followingparams:
        FOLDER_WTAR_REGEX, FILE_WTAR_REGEX, FOLDER_EXCLUDE_REGEX, FILE_EXCLUDE_REGEX.
    * Fixed some errors discovered by Landscape.io
    * New function PlatformSpecificHelperBase.unwtar_something for unwtarring a specific item not just the current directory.
        PlatformSpecificHelperBase.unwtar_current_folder is now implemented by calling PlatformSpecificHelperBase.unwtar_something(".")

    user visible changes, client:
    * check-checksum command was defined by mistake to require --out command line option. Now removed.
    * A hack to prevent unwtaring of the sync folder. Copy command might copy something to the top level of the sync folder.
        So sync folder is avoided by detecting the bookkeeping folder inside.
    * If LOCAL_SYNC_DIR is not known it is extracted from SYNC_BASE_URL only if SYNC_BASE_URL exists.
        Previously if SYNC_BASE_URL was not found an exception was raised. Help to create remove without needing URLs.
    * Fixed the unwtar for non-copied object so that only what's needed will be unwtarred, not the whole sync folder.

    user visible changes, admin:
    * depend command: added a message at the end so we know output was created OK.
    * stage2svn command: added check to prevent adding files or folder with character ','.
    * Improved the unwtar command. Added --in option to allow to specify a file or folder that is not the current directory.
    * Fixed the verify-index command to proparly handle Win/Mac/Common sources and to identify wtarred sources.
    * Added --credentials to verify-index to allow access to secure s3.

15/3/2015 0.10.0.4
    user visible changes, client:
    * Better, more meaningful progress messages.
    * GUIDs that have upper case characters are converted to lower case.
    * HAVE_INFO_MAP_PATH file is copied to the SITE_HAVE_INFO_MAP_PATH for possible usage by remove command.
    * SITE SITE_HAVE_INFO_MAP_PATH is used by remove if HAVE_INFO_MAP_PATH was not found. This was done because when removing installation that was done from offline folder, Central will not pass LOCAL_REPO_SYNC_DIR to instl. HAVE_INFO_MAP_PATH depends on LOCAL_REPO_SYNC_DIR.
    * New variable HAVE_INFO_MAP_FILE_NAME, used by HAVE_INFO_MAP_PATH, NEW_HAVE_INFO_MAP_PATH, SITE_HAVE_INFO_MAP_PATH.
    * Added time measurements to create urls
    * Sync command: When no files to sync created batch file will have one progress item: "Done Sync".
    * Sync command: When no dirs to create no prgress items will be created.
    * Sync using info_map with prepared URLs.
        if variable FILES_AND_URLS_INFO_MAP_URL is available this file will be read instead of the one in INFO_MAP_FILE_URL.
    user visible changes, admin:
    * Admin variable MAX_FILE_SIZE renamed MIN_FILE_SIZE_TO_WTAR.
    * New admin variable: WTAR_BY_FILE_SIZE_EXCLUDE_REGEX. Files names passing this regex will not be wtarred. This was done mainly to disable wtarring of instl itself when updating it.
    * Variable WTAR_REGEX split in to twp: FOLDER_WTAR_REGEX, FILE_WTAR_REGEX to allow separation between files and folders when choosing what to wtar.
    * repo rev file has new variable INDEX_URL_RELATIVE_PATH, for the convenience of the secure URL creating code.
    * improved the help for unwtar command
    * New command read-yaml, just reads a yaml file, can be used to check file's syntax and structure. (admin)
    * gui mode: added Hover messages to few widgets.
    * gui mode: added check buttons that invoke read-yaml command on files who's path is in the gui.
    * Dependencies graph is now created with iids instead of names.
    * Interactive mode read command: added resolve_index_inheritance so proper dependencies can be shown.
    * Interactive mode depend command: removed duplicate items from report.
    * New admin command: depend. Output the full list of dependencies for an index.
    * depend command: added --out option, add help topic.
    * added depend command to gui/admin tab.
    * added --limit option to wtar command so it can work on specific folders.
    * fix-symlinks command will work even if there are broken symlinks. THere might point to inside folders that were wtared.
    * trans command: new parameter --base-url. If supplied will add url to all SVNItems representing a file.

    programmer visible changes:
    * Separated instlClient to different files by command: insltClientCopy, instlClientRemove, instlClientSync, instlClientUninstall.
    * Renamed translate_url to translate_url_parser in commandline options parsing.
    * Rearranged the command parsing code to be more efficient and easier to add new commands or change existing commands options.
    * Move few functions to instlInstanceBase to make them available to the new depend command.
    * gui mode: build command line from template.
    * SVNItem new property: __url

15/2/2015 0.10.0.2
    user visible changes, admin:
    * removed --acl when uploading to S3.

    programmer visible changes:
    * Re-added missing line in upload code

15/2/2015 0.10.0.0
    user visible changes, client:
    * Support for S3 secure downloads.
    * New command translate_url for testing the creation of secure s3 urls.

    programmer visible changes:
    * Global variable var_stack is now imported as itself rather as var_list to avoid cross import problems.
    * ConnectionBase class and derived classes ConnectionHTTP and ConnectionS3 handle secure connection issues.

28/1/2015 0.9.19.4
    user visible changes, client:
    * When writing echo's to log the log file is created in the begin sections and permissions are set to 666 so later launches of instl can append to log.
    * For many files that are created during instl run permissions are set to 666.
    * Moved  the curl config file to a local directory instead of being in the bookkeeping directory.
    * Fixed echo function on Mac - it was missing quotes.
    * New default __USER_CONFIG_FILE_PATH__: $(__USER_HOME_DIR__)/$(__USER_CONFIG_FILE_NAME__)
    * Added bash function resolve_symlinks (Mac only).
    * Moved resolving symlink files to the target folder.
    * In gui mode send window to front (Mac only).
    * Fixed removing of split wtar files (...wtar.aa, ...).
    * During create_copy_instructions, read NEW_HAVE_INFO_MAP_PATH and not HAVE_INFO_MAP_PATH.
        Copy might be called after the sync batch file was created but before it was executed.
        HAVE_INFO_MAP_PATH is only created when the sync batch file is executed.

    programmer visible changes:
    * BatchAccumulator new sections: begin happens after pre & assign and before links
    * ConfigVarList.__resolve_stack is now a class member.
    * ConfigVarList.resolve, when joining values will not join None values.

    user visible changes, admin:
    * When taring bzip2 is used instead of zip (--use-compress-program bzip2 instead of -z). Using zip
        created a different tar file every time something was re-tarred. This caused redundant uploads
        SVN and S3 of files that were not really different.
    * In GUI mode /Admin added indication to SVN repo and S3 bucket.
    * Fixed misleading messages in up-repo-rev
    * For GUI mode: reset SearchPath before loading admin config file, so that __include__'s will not be found in old search paths.
    * For GUI mode: SVN URL will be displayed with REPO_REV

4/12/2014 0.9.19.2

    user visible changes, client:
    * In gui mode: fixed saving state on Quit which failed to work after removing the Quit button.
    * copy_dir_files_to_dir with rsync fixed to really copy only files.

    user visible changes, admin:
    * New variable __INSTL_LAUNCH_COMMAND__ based on new function get_instl_launch_command.
        Will enable running instl from batch file if instl was compiled and if it was not.
    * New variable __USER_DESKTOP_DIR__

    programmer visible changes:
    * Added a flag to ConfigVarList.resolve to allow raising an exception if string was not fully resolved.
        This is useful when dealing with the file system (read file, make dir, ...) and will prevent,
        for example, creations of folders named "$(COMPANY_NAME)".
    * Shorten some variable names,

    gui mode changes:
    * Client input file is now a combo box that lets you choose files from the folder of the current choses input file.

30/11/2014 0.9.19.0

    user visible changes, client:
    * New command gui client mode.
    * disabled gui command when instl is compiled, since PyInstaller cannot find the frameworks required by Tkinter.
    * added Edit button besides all file fields in gui mode
    * implemented uninstall command by filtering the !require file and creating remove instaructions.

    user visible changes, admin:
    * Implemented --limit option to svn2stage
    * Added quoted string handling to --limit options of svn2stage and stage2svn
    * Mac OS mkdir_with_owner batch file function now sets only user id for new directory not group id.    programmer visible changes:
    * New util function unquoteme sister to quoteme_single & quoteme_double
    * Added --run to some admin commands
    * Fixed Admin commands create_links and svn2stage to remove target files that are not in source using the new
        preserve_dest_files flag.
    * In gui mode /Admin section, enabled to have more than one limit paths.
    * Admin commands report revisions already created or uploaded as sequence not a long list.
    * In gui mode added access to the stage folder index file.

    programmer visible changes:
    * New methods: ConfigVarList.unresolved_var &  ConfigVarList.unresolved_var_to_list.
    * ConfigVarStack.repr_for_yaml new parameter resolve, so we can write var list to yaml without resolving. Default is resolve=True.
    * copy_dir_contents_to_dir has new option preserve_dest_files=True.
        If explicitly set to False copy_dir_contents_to_dir will try to remove target files that are not in source.
        Does not work for xcopy tool on Windows.
    * writeAsYaml will no write None values as '~' and empty strings as '""'
    * implemented requirement_of field in InstallItem
    * iids_from_guid check if input is guid and return the original iid if not.
        This will save checking by claaer of iids_from_guid.

5/11/2014 0.9.18.6

    user visible changes, client:
    * New optional variable INSTL_MINIMAL_VERSION will be compared to current instl version,
        raise exception if INSTL_MINIMAL_VERSION > __INSTL_VERSION__. Can be used to check
        compatibility between input file and instl reading it.
    * Improved removal of !dir_cont and !files sources.

4/11/2014 0.9.18.4

    user visible changes, client:
    * Enabled the removal of !dir_cont and !files sources.
    * Reading a user config file if such file exists. User config file named
        instl_config.yaml can be placed in the home folder,
        format is regular instl !define format.
        File name is in variable __USER_CONFIG_FILE_NAME__.
    * Better error message when public key cannot be determined.

    programmer visible changes:
    * Fixed the regex to find wtar versions of files to handle spaces in file names.

2/11/2014 0.9.18.1

    * It's possible now to install sources from any folder regardless of OS. This mainly enables the uses
        of Common folder in the same level of Win and Mac.

    user visible changes, client:
    * Moved the curl files to $(LOCAL_REPO_BOOKKEEPING_DIR)/curl instead of $(LOCAL_REPO_SYNC_DIR)/curl
    * LOCAL_REPO_SOURCES_DIR varaible is no longer used, use $(LOCAL_REPO_SYNC_DIR) instead.
    * new internal variable: __USER_HOME_DIR__ will point to the local home folder of the user.

    user visible changes, admin:
    * Install sources starting with '/' are absolute.
    * Install sources starting with '$(' are explicitly relative to that prefix variable.
    * Other install source remain relative to $(SOURCE_PREFIX).

30/10/2014 0.9.17.1

    user visible changes, client:
    * Better messages when exception is raised in case a file/folder is specified as source
        but does not exist in repository.

    user visible changes, admin:
    * Fixed a "lacuna" where fiels or folders that were wtared could not be downloaded as
        a stand alone item, only their parent folder could be. Now they can.
    * If a file/folder is missing for the map look for .wtar files with the same name and download them instead.

    programmer visible changes:
    * New method: SVNItem.walk_items_with_filter.
    * New method: InstlInstanceSync_url.mark_wtar_items_for_source
    * InstallItem.get_var_list adds a variable named "iid_iid" which is the actual iid.
        prevously only the name field was added as iid_name, but many items do not have a name field.
    * InstallItem variable iid_inherite renamed iid_inherit
    * Fixed some typos
    * InstallItem.read_from_yaml check key names and raises KeyError for illegal keys
    * InstlClient.add_deafult_items renamed add_default_items
    * InstlInstanceSync_url.mark_required_items_for_source: better messages in case a source is missing from map
    * New method SVNItem.walk_items_with_filter to be able to walk only items that pass a condition

29/9/2014 0.9.16.2   Shai Shasag <shai@waves.com>

    programmer visible changes:
    * Fixed a bug in rmfile implementation

28/9/2014 0.9.16.1   Shai Shasag <shai@waves.com>

    programmer visible changes:
    * ran "inspect code..." fixed a (few) issues.
    * more refined yaml reading options: url with/without sig and checksum. with multuple copy destinations.
    * removed redundant functions get_machine_config_file_path, get_user_config_file_path
    * Split new function read_from_file_or_url from download_from_file_or_url
    * new initial vars: "__SITE_DATA_DIR__": appdirs.site_data_dir(),
                        "__SITE_CONFIG_DIR__": appdirs.site_config_dir(),
                        "__USER_DATA_DIR__": appdirs.user_data_dir(),
                         "__USER_CONFIG_DIR__": appdirs.user_config_dir()

17/9/2014 0.9.15   Shai Shasag <shai@waves.com>

    user visible changes, client:
    * remove command fully implemented.
    * Fixed handling of pre_copy_item when no items to copy to folder.
    * Added __TARGET_DIR__ var on remove folder loop - still need to add in other loops
    * Fixed Windows recursive rmdir in PlatformSpecificHelperWin
    * Overhaul of all actions names. New names are:
        'pre_copy', 'pre_copy_to_folder', 'pre_copy_item',
        'post_copy_item', 'post_copy_to_folder', 'post_copy',
        'pre_remove', 'pre_remove_from_folder', 'pre_remove_item',
        'remove_item', 'post_remove_item', 'post_remove_from_folder', 'post_remove'
    * target folders in remove sorted in reverse
    * New command remove-empty-folders: removes empty folders or folders containing only ignired files.
        List of ignored files are specified in REMOVE_EMPTY_FOLDERS_IGNORE_FILES variable.

    user visible changes, admin:

    programmer visible changes:
    * Removed redundant imports using snakefood
    * Removed redundant file do_something.py
    * improved handling of Null values in resolve_to_list
    * New defaults file InstlMisc.yaml with definition of REMOVE_EMPTY_FOLDERS_IGNORE_FILES

 24/6/2014 0.9.14   Shai Shasag <shai@waves.com>

     user visible changes, client:
     * Names of curl config files have same legth due to 0 padding the number. This will creaet more stable
       progress report in a progress dialog.


22/6/2014 0.9.14   Shai Shasag <shai@waves.com>

     user visible changes, client:
     * new command test-import to force loading of all required modules provoking error if any import fails.


20/6/2014 0.9.13.1   Shai Shasag <shai@waves.com>
    user visible changes, client & admin:
    * Fixed exceptions in interactive mode - no functionality change.

16/6/2014 0.9.13   Shai Shasag <shai@waves.com>

    programmer visible changes:
    Integrated all var-stack features:
    * InstallItem creates it's own var_list.
    * InstallItem pushes it's own var_list to var_stack through 'with' statement.
    * All action lists for an Installitem are taken from var_stack with variables.

9/6/2014 0.9.12   Shai Shasag <shai@waves.com>

    user visible changes, client:
    * new variable __PYTHON_VERSION__ to record the version of python instl was compiled with

    user visible changes, admin:
    * Added option to limit stage2svn to specific folders, to save time.
    * up-repo-rev now creates a batch file like all other commands.
    * up-repo-rev does not use boto - depends on aws command line tools.
    * No more usage of AWS keys inside instl or created batch files. All AWS config comes from the ./aws/config file.

    programmer visible changes:
    * New resolve methods for ConfigVarList: resolve, resolve_to_list, replace previous methods: get_str, resolve_string
        get_list.New methods are faster and simpler to unserstand.
    * Tests for new resolve methods.
    * Removed unused member Configvar.__resolving_in_progress, preventing circular resolves is done in ConfigVarList.
    * Introduced $(A[0]) array style references.
    * up2s3 calls up-repo-rev with --out parameter

28/5/2014 0.9.11   Shai Shasag <shai@waves.com>
    user visible changes, client:
    * Fixed a problem where index.yaml would not be copied to bookkeeping when syncing to DOK.

    programmer visible changes:
    * Copy tools got a new method copy_file_to_file.

27/5/2014 0.9.10   Shai Shasag <shai@waves.com>

    user visible changes, client:
    * Removed redundant echo during copy.
    * Fixed: set-exec was not called or caled using the wrong have-info-map file if command was synccopy.

    user visible changes, admin:
    * wtar command: removed previously wtar files if tarring should be preformed.

13/5/2014 0.9.9   Shai Shasag <shai@waves.com>

    user visible changes, client:
    * New line after each folder in copy operations.
    * No redundant cd to folder that has not actions for non copying items.
    * When unwtaring, if .done exists it's date compared to the target file.
    * Compilation time and compiling machine displayed as part of version

    user visible changes, admin:
    * wtar command checks if tared files should be executable and adjust. it's permissions.
    * stage2svn & wtar commands use chflags -R nouchg to remove the Lock flag that might be on files copied from smb server.
    * Changed options for fix-symlinks command, instead of --folder, the folder will be taken from the STAGING_FOLDER given in the --config-file option. Also --svn was deleted as it was never used.
    * wtar command: before wtaring, check and fix permissions for all that is being tarred.

    programmer visible changes:
    * New method InstlItem.all_action_list, returns a list of all actions for an item (before, after, folder_in, folder_out, copy_in, copy_out) intended so the total number of actions for item can be known.
    * New methods for InstlAdmin: is_file_exec, should_file_be_exec to deal with executable bits in the staging folder.
    * Removed unused methods of InstlInstanceSync_url: create_unwtar_instructions_for_item, create_checksum_instructions_for_item, these already have their own instl command.
    * New platformHelper method chmod: implemented for Linux and Mac only. make_executable is now implemented using chmod.
    * New platfromHelper method: unlock, Remove the system's read-only flag, implemented for Mac only.
    * New internal variables, created during compilation: __COMPILATION_TIME__, __SOCKET_HOSTNAME__, __PLATFORM_NODE__

11/5/2014 0.9.8   Shai Shasag <shai@waves.com>

    user visible changes, client:
    * Made progress messages more suitable for display in Central.
    * actions output messages changed to "pre-install step" "post-install step",  "pre-copy step", "post-copy step"
    * Improved help texts.
    * New help topic 'defaults' will display default variables and their values.
    * Copy instructions are performed from top folder down.
    * During copy all target folders are created before any other action, so to avoid dependency order problems such as creating links between folders

    user visible changes, admin:
    Added variables PUBLIC_KEY_FILE, PRIVATE_KEY_FILE to defaults file InstlAdmin.yaml.

    programmer visible changes:
    * Copy now sorts the install_items_by_target_folder list.

4/5/2014 0.9.7   Shai Shasag <shai@waves.com>

    user visible changes, client:
    * Display if checksum fails for a file, output expected and found checksums.

    user visible changes, admin:
    * Fixed a problem where softlinks would be followed during wtar.
    * Added progress report to fix-symlinks
    * Added progress report to stage2svn
    * Command up-repo-rev: added the option to up load only the repo rev file with the number at it's tail, not the official one. The option in called --just-with-number.
    * Command up2s3: Now uploads the numbers repo-rev file using the new option --just-with-num of command up-repo-rev.
    * Command file-props:
          - The command did not actually work until now, just printed what should have been done - now it works.
          - file svn-proplist-for-fix-props.txt is created for reference.

29/4/2014 0.9.6   Shai Shasag <shai@waves.com>


    user visible changes, client:
    * new initial vars defined in main: __USRER_ID__, __GROUP_ID__ record the user and group when instl was called. Useful for usaing in the produced script, when called as sudo, to set permissions to the original owner.
    * New variable from main.yaml: MKDIR_CMD to be able to call from index and mkdir command defined by instl. In this case on Mac MKDIR_CMD expands to mkdir_with_owner.
    * Copy now calls mkdir_with_owner on Mac so to properly set owner and permissions for created folders.
    * Copy scripts on Mac get a function mkdir_with_owner so to properly set owner and permissions for created folders.
    * new method PlatformSpecificHelperBase.mkdir_with_owner defaults to PlatformSpecificHelperBase.mkdir, implemented on Mac to call locally defined mkdir_with_owner.


27/4/2014 0.9.5  Shai Shasag <shai@waves.com>

    user visible changes, client:
    * Improved support for syncing from perforce.
    * Logging of echo messages from batch files by using new variable ECHO_LOG_FILE. (Mac)
    * added --group --owner to rsync commands - should preserve user/group when copying under sudo.

    programmer visible changes:
    * New type of defaults file by repo type, i.e. P4.yaml, URL.yaml. Currently added P4.yaml to defaults folder.
    * New utility function: P4GetPathFromDepotPath to get the local disk path from p4 depot path.
    * Usage of $(LOCAL_REPO_SOURCES_DIR) instead of $(LOCAL_REPO_SYNC_DIR)/$(SOURCE_PREFIX) - because p4 does not need SOURCE_PREFIX.
    * new variable: ECHO_LOG_FILE. If defined all echos from batch file will be teeed to this file. (Mac).    user visible changes, admin:
    * new method  configVarList.defined returns true if a value is defined and has none empty value. So calling with a variable name who's value consists of an empty string will return False.

16/4/2014 0.9.4  Shai Shasag <shai@waves.com>

    user visible changes, client:
    * Added new actions types for install items: copy_in, copy_out.
    * Added  copy_in actions for Au regi utility

    programmer visible changes:
    * new method accumulate_unique_actions to replace repeating code.


8/4/2014 0.9.3 Shai Shasag <shai@waves.com>

    user visible changes, client:
    * Streamlined logging. Removed many redundant messages added some useful others.
    * Fixed: Executable files on Mac would not get executable bit.

    user visible changes, admin:
    * New command set_exec, sets executable bit for files marked as fx in info_map.txt

    programmer visible changes:
    * SVNItem.num_subs_in_tree has new parameter: predicate this can be used to filter the number of files, defaults to True so previous behaviour remains.

6/4/2014 0.9.2  Shai Shasag <shai@waves.com>

    user visible changes, client:
    * Fix --run where path to batch has spaces in name (Windows).

3/4/2014 0.9.1  Shai Shasag <shai@waves.com>

    user visible changes, client:
    * Fixed exception when trying to read public key file.

30/3/2014 0.9.0  Shai Shasag <shai@waves.com>

    user visible changes, client:
    * interactive command eval renamed python.
    * New interactive command: resolve, will resolve variables in a string.

    user visible changes, admin:

    programmer visible changes:
    * Removed variable __CHECKOUT_FOLDER__, it is totaly replaced by $(ROOT_LINKS_FOLDER_REPO)/Base.
    * Moved pyinstaller build scripts to inside the instl repository
    * PUBLIC_KEY is read from  PUBLIC_KEY_FILE and PUBLIC_KEY_FILE is searched with search paths in read_include_node and in init_sync_vars.

13/3/2014 0.8.10  Shai Shasag <shai@waves.com>

    user visible changes, client:
    * Main feature: support for Windows XP.
    * Fixed: COPY_TOOL set to xcopy was ignored (WinXP).
    * Solved weird problems with xcopy. The /EXCLUDE option of xcopy cannot except a file with space it's path,
        nor will it except a quoted path. So the excludes file is copied to each and every target folder
        during the copy stage.
    * Fixed: when compiled raised exceptions would not cause exit code > 0 (Windows).
    * Fixed: Redundant messages when checksum fails.
    * Shorter max time for curl since now no file is > 5MB.
    * Fixed a bug in function need_to_download_file where True was always returned. This caused already downloaded files
        to be redownloaded if some situations.
    * PARALLEL_SYNC: 32 - new default

    user visible changes, admin:
    * More concise messages for create-links and up2s3

    programmer visible changes:
    * Moved the initialization of copytool to after reading the main yaml file.
    * Fixed: Some inconsitancies in CopyTool_win_xcopy commands.
    * New variables: XCOPY_EXCLUDE_FILE_NAME, XCOPY_EXCLUDE_FILE_PATH to overcome xcopy limitations.
    * New copy tools methods begin_copy_folder, end_copy_folder  to overcome xcopy limitations.
    * Changes to variable names:
         LOCAL_SYNC_DIR now always refers to the to top level sync dirs - above repo sync dir.
         LOCAL_REPO_SYNC_DIR - new - defaults to $(LOCAL_SYNC_DIR)/$(REPO_NAME), e.g. /Users/shai/Library/Caches/Waves Audio/instl/instl.waves.com/V9_test
         SOURCE_PREFIX - new - defaults to $(TARGET_OS)
         LOCAL_BOOKKEEPING_PATH - renamed LOCAL_REPO_BOOKKEEPING_DIR
         REPO_REV_LOCAL_BOOKKEEPING_PATH - renamed LOCAL_REPO_REV_BOOKKEEPING_DIR
         LOCAL_REPO_SOURCES_DIR - removed - use $(LOCAL_REPO_SYNC_DIR)/$(SOURCE_PREFIX) instead
         SYNC_TRAGET_OS_URL - removed - replaced by $(SYNC_BASE_URL)/$(TARGET_OS)
    * Due to variable changed method InstlClient.init_copy_vars is empty now.
    * functions main_url_item now return parseResult.netloc OR parseResult.path not both

5/3/2014 0.8.9 Shai Shasag <shai@waves.com>

    user visible changes, client:
    * create-folders, unwtar and check-checksum are now done as internal instl commands instead of relying on external utilities.
    * During unwtar if .wtar.aa file is joined, .wtar.done file is removed.
    * New command create-folders will create folders for sync according to the to_sync_info_map.txt.
    * New command check-checksum will check checksums according to the to_sync_info_map.txt.
    * InstlMisc commands report execution time.
    * Windows: robocopy copy_dir_to_dir has /PURGE parameter so that redundant files in the target will be removed.
    * Mac: rsync copy_dir_to_dir has --delete parameter so that redundant files in the target will be removed.

    user visible changes, admin:
    * Creation of .txt files for all files in instl directory was moved from up2s3 command to create-links command.
    * up2s3 will upload up to the latest repo revision and not up to BASE_REPO_REV.
    * Options --start-progress and --total-progress become optional (for commands that accept them). Not supplying means there will be no progress report.
    * InstlMisc commands can report progress, some do it with staccato.

    programmer visible changes:
    * platformHelper renamed platform_helper everywhere.
    * New method InstlAdmin.get_last_repo_rev.
    * init_from_cmd_line_options can now assign defaults to options that were not specifed on the command line.
    * InstlMisc commands can now report progress by using --start-progress and --total-progress command line options.
    * PlatformSpecificHelperBase.check_checksum renamed check_checksum_for_file.
    * New method PlatformSpecificHelperBase.check_checksum_for_folder
    * PlatformSpecificHelperBase.unwtar renamed unwtar_file.
    * Method PlatformSpecificHelperBase.unwtar_current_folder, with added exit_if_error for windows.

4/3/2014 0.8.8 Shai Shasag <shai@waves.com>

    user visible changes, client:
    * Fixed a problem where files created when instl runs under sudo,
        could not be re-written under regular user.
    * unwtar command added - replaced individual batch file unwtar commands with inst unwtar.
    * Big files above 5MB will be wtared and split into chuncks is the result wtar if is larger than 5MB.
    * New variable: COPY_IGNORE_PATTERNS instead of hard coded in the copy producing code.
    * sync command will report the number of files to sync.

    programmer visible changes:
    * os.umask(0) is called first thing.
    * batch file creation does chmod(777).
    * New method PlatformSpecificHelperBase.unwtar_current_folder.
    * Fixed: instl would not create a correct call for itself (e.g. instl unwtar) when running uncompiled on windows.

26/2/2014 0.8.7 Shai Shasag <shai@waves.com>

    user visible changes, client:
    * When using --run and script fails, exit code is passed correctly.
    * Proper downloading for all possible required items when target_os != current_os (offline sync).
    * Fixed: When running compiled instl in interactive mode exception was raised when instlClient and instlAdmin
        defined the same const values.
    * Better message if checking signature of a downloaded file fails.

    programmer visible changes:
    * init_download_tool method added to platformHelper so that the dl_tool can be initialized after the yaml files were read.
    * New defaults in main.yaml: Win_ALL_OS_NAMES, Mac_ALL_OS_NAMES.
    * Correct list of target OS names is produced in case TARGET_OS != CURRENT_OS.
    * Calling add_const_config_variable twice will not raise exception if the new and previous values are identical.

24/2/2014 0.8.6 Shai Shasag <shai@waves.com>

    user visible changes, client:
    * ACCEPTABLE_YAML_DOC_TAGS from main.yaml was missing from th ecompiled version.
    * version command will add "(not compiled)" if instl is running though python interpreter.
    * New var: __INSTL_COMPILED__ set to True is instl was compiled and False is running though python interpreter.

    user visible changes, admin:
    * fix props:    write svn info to file for debugging and reference. But go one folder up so not to be in the svn repo.

    programmer visible changes:
    * augmentedYaml when running as __main__ can open urls.
    * platformHelper's copy tool is now initialized early so it can be used by InstlInstanceBase.
    * check_prerequisite_var_existence put to good use.
    * copy field added to cached includes, specifying where to copy the file.
    * new batchAccum sections post-sync, post-copy.
    * platformHelper's copy_file_to_file can create a hard link on Mac/linux.

19/2/2014 0.8.5 Shai Shasag <shai@waves.com>

    user visible changes, client:
    * Fixed many sync bugs especialy on Windows.
    * New automatic installation items:
        __ALL_ITEMS_IID__:  all the iids from the index
        __ALL_GUIDS_IID__: all the iids from the index that have guids.
    * Fixed a bug where depend on a guid would not register as depend.
    * Time reporting on exit with error on Mac.
    * Download max-time, connect-timeout and retry have all been increased.
    * More precise, and less verbose, progress messages. No fake progress message when there's nothing to be done.
    * More precise decision when to untar existing wtar files.
    * New Yaml variable: LAST_PROGRESS, set the number of progress items to start with, so two batch files can have
        consecutive progress reports. Defaults to 0.
    * After creating a batch file, the full path to file is printed and the number of progress items.
        This number can be passed to the next invocation of instl as LAST_PROGRESS variable.
    * curl will print "Progress ... of ...;" at the beginning of each report line, to allow the invoker of
        the batch file to track progress even in the absent of absolute numbers.
    * New include style:
        url: $(INDEX_URL)
        checksum: $(INDEX_CHECKSUM)
        sig: $(INDEX_SIG)
        This will cache the file and use the local copy if it matches signature and checksum.
    * Sync command adds __NUM_FILES_TO_DOWNLOAD__ variable with the number of files to download.
    * New yaml doc type !define_const - will create const variables and will not except __include__'s.
    * curl config files and file with list of curl commands are written to a folder named "curl".
        This will avoid clutter in the sync folder and make deleting easier.
    * No more DL_INSTRUCTIONS_TYPE, always use config file. To do non parallel download set PARALLEL_SYNC: 1.
    * Variables ending with _PATH or _DIR will have their value go through os.path.normpath - for proper paths on Windows.
    * New variable: __READ_YAML_FILES__ will list all yaml files that were read.
    * Fixed on Windows: PlatformSpecificHelperWin.touch implemented correctly.

    programmer visible changes:
    * New utils function: safe_remove_file, removes a file and does not complain if file does not exist.
    * New utils function: make_one_list, takes a bunch of things and returns them as a long flat list.
    * New PlatformSpecificHelperBase function progress_staccato, issues a progress message only after a predefined number of requests.
    * New param to PlatformSpecificHelperBase function progress, num_items, can be used to increase the number of total progress items not just by one.
    * New PlatformSpecificHelperBase functions: pushd, popd. They do same as they do on the command line.
    * New PlatformSpecificHelperBase function: touch. Does same as it does on the command line.
    * Mac: exit is done by a function that catches the EXIT trap os that all final instructions are performed even on error.
    * Untaring writes a stamp file when finished corectly. Will prevent redundant re-untar.
    * New BatchAccumulator function __len__, returns the total assignments and instrauction lines.
    * parallel_run.py: plain exit() did not work in compiled code, replaced with sys.exit().
    * got rid of redundant __ALLOWED_COMMANDS__ variable and checking.
    * instlInstanceBase.get_default_sync_dir overhaul  - will use $() variables and will need resolving.
    * Fixed ConfigVar.__str__ so values appear before description.
    * Removed redundant imports from helpHelper.py.
    * Refactored InstlClient to work with standard do_ ... functions for commands.
    * InstlClient.installState is now a member.
    * InstlClient.init_copy_vars moved from instlInstanceBase.
    * Many default variables read from files instead of being hard coded.
    * Added default files for all instl (main.yaml) and for specific classes (instlAdmin, InstlClient).
    * Fix on Windows: Hard coded path replaced by $(CHECKSUM_TOOL_PATH) check_checksum_for_file.
    * CopyTool_win_robocopy, CopyTool_win_xcopy, PlatformSpecificHelperWin will call os.path.normpath on parameters containing paths.


13/2/2015 0.8.4 Shai Shasag <shai@waves.com>

    user visible changes, client:
    * Fixed: on windows files with '&' in name would not pass checksum check.
    * All curl downloads are performed though instl own parallel-run command.

    user visible changes, admin:
    * platfotmSpecificHelper methods svn_add_item, svn_remove_item use $(SVN_CLIENT_PATH) instead of plain svn.
    * overhual to do_up2s3, loop on relavent revisions instead of exiating folders.
    * overhual to do_fix_props, make it less verbose and better messages.
    * svn2stage, stage2svn will not use rsync link_dest, because it confuses svn.

    programmer visible changes:
    * New function for windows dos_escape, escapes the & character with ^&

11/2/2014 0.8.3 Shai Shasag <shai@waves.com>

    user visible changes, client:
    * curl connect-timeout = 3 instead of 60
    * improved reporting on config file curl downloads.
    * Fixed: empty config files were created if the number of files to download was smaller than the number of config files. Now each config file will have at least 4 urls.
    * curl: shorter connect-time - 3 sec.
    * curl: shorter max-time - 60sec.
    * curl: three retries
    * create_prefix_instructions_for_item_config_file checks if folder exists before issuing mkdir.
    * sync command: Hack to force untaring of .wtar files by forcing them to be downloaded again.
    * create_config_files will return empty list if there were no files to download.
    * Windows 7za untaring got a -bd flag to reduce verbosity.
    * Windows: errorlevel checking on 7za untaring.
    * Windows: 7za untaring redirect stderr to NUL, because 7za trash-talks no error messages to stderr.

    user visible changes, admin:
    * New command: verify-index, helps admin find problems in index and info map.

    programmer visible changes:
    * quoteme_single, quoteme_double moved to utils for all to enjoy.
    * member install_definitions_index, method read_index, moved to InstlInstanceBase so instlAdmin can also use them.
    * InstallItem.add_source also adds the type for the source (!file, !dir, et...)

10/2/2014 0.8.2  Shai Shasag <shai@waves.com>

    user visible changes, client:
    * Fixed wrong relative path created for create-links command.
    * Added time measurements to batch file produces for windows.
    * Removed redundant quotes from echo messages on windows.
    * Added DownloadTool_win_curl in one-by-one and config-file modes.
    * Added progress message to pre and post parallel sync actions.
    * Windows: Added checking of 7za return value and goto exit if > 0
    * Windows: Divert 7za stderr message to NUL since non-error messages are directed to stderr by 7za.

    user visible changes, admin:
    * usage of $(SVN_CLIENT_PATH) instead of svn in all adming commands.
    * Fixed: fix-props output batch file was not written to the current folder.
    * Fixed wrong relative path created for create-links command.

    programmer visible changes:
    * Creation of PlatformSpecificHelper moved to do_command so it can take to consideration settings from the yaml file.

3/2/2014 0.8.1 Shai Shasag <shai@waves.com>

    user visible changes, client:
    * Little faster sync/copy/syncopy due to optimiztions in SVNItem.
    * Fixed copy_dir_to_dir on Mac that did not create hard links
    * Fixed new_item_at_path that did not create the have map correctly

    user visible changes, admin:
    * New command: create-repo-rev-file, to separate repo rev file creation and uploading.
    * command up-repo-rev only uploads the already created repo rev file.
    * type fixed REPO_REV_FILE_VARS instead of REPO_REV_FILE_VARAIBLES

    programmer visible changes:
    * some rearranging of parser creation, and removed redundant members from CommandLineOptions
    * moved the discovery of info_map's file type to svnTree.py
    * added ConfigVar.resolved_num to help track which var is used in which command.
    * PlatformSpecificHelper's var_assign got new param: comment
    * Many optimizations to SVNItem code.
    * Using cStringIO instead of StringIO.
    * Test files for SVNTree test will be produced without comments, also changed the reference file.
    * added tests for test_platformSpecificHelper not finished yet.
    * copy_tool.copy_file_to_dir accepts bool for link_dest and should figure the destination.
    * info_map write files accept a comments param.
    * safe_makedirs will return the dir it made.

29/1/2014 0.8.0 Shai Shasag <shai@waves.com>

    Main 0.8.0 features:
    * Create and check signature for info_map.txt file

    user visible changes, client:
    * using STAGING_FOLDER, SVN_CHECKOUT_FOLDER, SVN_CLIENT_PATH, DOWNLOAD_TOOL_PATH, CHECKSUM_TOOL_PATH instead of __STAGING_FOLDER__ , __SVN_FOLDER__, __RESOLVED_SVN_CLIENT_PATH__, __RESOLVED_DOWNLOAD_TOOL_PATH__, __RESOLVED_CHECKSUM_TOOL_PATH__
    * wtar files are expanded during sync not during copy
    * Fixed unwtar for Windows
    * InstlInstanceSync_url.read_remote_info_map checks signature against public key.
    * If file to download is already present, no not check checksum in batch file.    user visible changes, client:
    * option --config_file renamed --config-file, for easy typing experience
    * added some missing command help text.

    user visible changes, admin:
    * New command svn2stage, to prepare folders for entering changes
    * New command wtar, to proparly tar what needs to be tared
    * New command createkeys
    * up_repo_rev calculates sig for info_map.txt if INFO_MAP_SIG is defined in config file.
    * New command make-sig creates sha1 checksum and rsa signature for a file, needs private key.
    * New command check-sig checks sha1 checksum and rsa signature for a file, needs public key.
    * command up_repo_rev renamed up-repo-rev, for easy typing experience
    * command fix_props renamed fix-props, for easy typing experience
    * command fix_symlinks renamed fix-symlinks, for easy typing experience
    * command createlinks renamed create-links, for easy typing experience.
    * command createkeys renamed create-rsa-keys, for easy typing experience and more fitting name.
    * PUBLIC_KEY variable is created by reading PUBLIC_KEY_FILE, unless it's already defined.
    * PRIVATE_KEY variable is created by reading PRIVATE_KEY_FILE, unless it's already defined.
    * repo rev file will be saved with $(REPO_REV) appended to the name.
        Will be uploaded twice with and without the $(REPO_REV) in name.

    programmer visible changes:
    * New method for PlatformSpecificHelperBase & derivatives: tar/untar
    * Implemented rmdir, rmfile for Windows
    * removed checks for __ALLOWED_COMMANDS__, this functionality is already covered by getattr(self, "do_"+the_command)
    * @func_log_wrapper removed from all functions. It interfered with PyCharm debugging.
    * instlInstance replaced with instlObj to make lines shorter.
    * download_from_file_or_url function: added params for checking signature with public key.
    * prevent variables INFO_MAP_SIG, PUBLIC_KEY from being written to batch file.
    * started checking of info_map.txt when downloading.
    * many new checksum and signature functions.
    * rearranged instl_help.yaml commands in alphabetical order.
    * download_from_file_or_url can check signature or checksum if they are given.
    * command createlinks renamed create-links, for easy typing experience.
    * command createkeys renamed create-rsa-keys, for easy typing experience and more fitting name.
    * parser returns the name of all possible commands.
    * fixed bugs in check_buffer_signature_or_checksum
    * removed redundant double check for info_map file existence in read_remote_info_map

26/1/2014 0.7.2  Shai Shasag <shai@waves.com>

    user visible changes, client:
     * Fixed exception handling and output to stderr.
        Now all "bad" output should go to stderr. Errorlevel should be proearly set.

23/1/2014 0.7.1 Shai Shasag <shai@waves.com>

    user visible changes, client:
    * progress report for folder actions
    * SET_ICON_TOOL_PATH instead of SET_ICON_PATH
    * better progress report for svn sync

23/1/2014 0.7.0 Shai Shasag <shai@waves.com>

     Main 0.7.0 features:
    * Check checksum of files after download.
    * Conditional document tags in yaml (see below)

    user visible changes, client:
    * Windows: wget gets --quite option
    * Windows: Running mkdir only if path does not exist
    * Removed the --state option, it was not working.
    * Removed the commands 'alias', 'shortcut' and 'fix_icon' , they were not used.
    * New help system: Usage: instl help command
    * Mac and Linux: "#!/usr/bin/env bash" instead of "#!/bin/sh" to be the shebang
    * Mac: Time measurement reporting in batch files
    * Checksum checking code
    * Windows: exit_if_error is added after most created batch file lines
    * All Mac & Linux rm commands generated by code were added the -f flags
    * Check for existance of file and it's checksum before issuing a sync command.
        Should be useful if sync was stopped half-way
    * Conditional document tags in yaml. Variable ACCEPTABLE_YAML_DOC_TAGS can specify additional doc tags that should start with index or define.
        Example:
            ACCEPTABLE_YAML_DOC_TAGS: define_$(TARGET_OS)
            Would later read sections starting with !define_Win - if Win is the target os.
    * Fixed bugs in interactive mode list command.
    * name of batch file is printed after it is written
    * variable TARGET_OS_SECOND_NAME defaults to os_second_name
    * Fixed list guid in interactive mode
    * Variable SEARCH_PATHS enables so set search paths in the yaml file.
    * improved reporting of bad checksum on windows.
    * Windows: robocopy might exit with error even if there are no errors. So error checking for robocopy is now level dependent.
    * resolve_defined_paths: SEARCH_PATHS, PATHS_TO_RESOLVE
    * sync message outputs the url for each file

    Changes to V9_test repository that do not effect code
    * 7ZA_CLIENT_PATH renamed WTAR_OPENER_TOOL_PATH, the 7 probably caused problems on windows
    * All Mac rm commands in index were added the -f flags
    * DOWNLOAD_TOOL_PATH moved to index.yaml
    * Mac:Setting of .framewoks to be bundles is now done by a new version of setIcon.
    * CURRENT_OS_NAMES renamed __CURRENT_OS_NAMES__

    user visible changes, admin:
    * New command stage2svn
    * Exception is thrown if unknown admin command is called
    * up_repo_rev now accepts only one option: --config_file, repo_rev file to upload is
        created on the fly.
    * Changed fix_props command to read information from config file.
    * trans command new option --base-repo-rev instead of --config-file that supplied the value before
    * createlinks will remove the up2s3 stamp file - if there is any
    * up2s4 will upload .txt versions of .yaml|info|props files in the instl folder
        so these files can be displayed in a browser.
    * ROOT_LINKS_FOLDER renamed ROOT_LINKS_FOLDER_REPO. ROOT_LINKS_FOLDER will point to the links folder above all repositories
    * repo_rev file is saved to "$(ROOT_LINKS_FOLDER)/admin"
    * Adjusted createlinks to work on local path urls

    programmer visible changes:
    * Copy tools now accept a list of ignores and don't just assume .svn and *.symlink should be ignored
    * CopyToolMacRsync and CopyToolLinuxRsync now inherit from common CopyToolRsync
    * quoteme function is now quoteme_double and a new function is born: quoteme_single
    * Improved ConfigVarList.repr_for_yaml: added option not to write comments, add !define tag to document.
    * Reorganised instl command line parser
    * Data files (currently inst_help.yaml) can be accessed from instl when it's compiled.
        Using the new function get_data_folder()
    * Removed unused functions do_create_readlinks & do_resolve_readlinks as they are now
        incorporated into fix_symlinks.
    * Read/Write of info files can handle checksum field for files. All formats info/text/yaml
    * Fixed: --run option was required for trans command, although run is not relevant for this command.
    * Function renames: create_download_file_to_file_command -> download_url_to_file
                        create_download_from_config_file -> download_from_config_file
                        add_dl -> add_download_url
    * CopyTool classes and DownloadTool classes have platformHelper member,
        initialized in super, and so now all such classes have __init__ methods
    * ConfigVarList.is_resolved checks is a string has no $() references
    * Added data folder to search paths, removed the instl executable which was not usefull since it's a file.
    * file read for checksum using "rb" for Windows' sake.
    * download_from_file_or_url writes with "wb" for windows' sake.
    * option to redirect robocopy log to instl log - currently only from code not for variables.

9/1/2014 0.6.5  Shai Shasag <shai@waves.com>

    user visible changes, client:
    * Windows: improved batch file creation: @echo off
    * create_variables_assignment now always writes all internal variables, even in debug mode.
    * Output files on Linux and Mac get "set -e" so the fail if any sub-commands fails.

    user visible changes, admin:
    * added fix_symlinks command to replace symlinks with .symlink files. Worls only on Mac.
    * changed behaviour of create_links and up2s3 to be responsible for the whole links folder
        and to figure out want needs to be copied and what needs to be uploaded.
        --revision command line option is not available any more.
    * added fix_props command to add/remove inappropriate properties in the svn repository.
    * stamp file for createlinks and up2s3 will contain the base_repo_rev.
        So if repo_rev changes, new links will be created and uploaded.

    programmer visible changes:
    * Variable ROOT_VERSION_NAME changed to REPO_NAME
    * fixed: ConstConfigVar cannot refer to an inherited member that begin with __.
        So the getter function is called instead.
    * platformSpecificHelper rmdir method accepts new parameter 'recursive'
        when True enables the deletion of non-empty directories.
    * SVNTopItem new method min_max_rev, returns the minimal and maximal last_rev
        of it's sub-items.
    * CONFIG_FILE renamed __CONFIG_FILE__ because it's an internal variable.
    * __CONFIG_FILE__ is resolved and value assigned to __CONFIG_FILE_PATH__.
    * Config file is read once for all commands.
    * added props member to SVNItem to hold properties that are not executable or special (symlink)
    * Rearranged instlAdmin.py to deduce the name of the method to run from the command name
        ("fix_symlinks" -> do_fix_symlinks()))
    * fixed typos and redundant lines in progress report.     user visible changes:

2/1/2014 0.6.4  Shai Shasag <shai@waves.com>
    user visible changes:
    * instl version command works.
    * produced files get remark with the version of instl that created them.
    * sync one_by_one produces meaningfull progress report.
    * Windows: can download files with spaces in their name, such as "WaveShell-DAE 9.2.dpm".

    programmer visible changes:
    * Windows: urls need to escape spaces as %20, but windows batch files already
        escape '%' characters so use urllib.quote to escape spaces and then change
        %20 to %%20.

2/1/2014 0.6.3  Shai Shasag <shai@waves.com>
    * recompiled 0.6.3 for windows because the file instMisc.py was missing from previous
        compilation.

1/1/2014 0.6.3  Shai Shasag <shai@waves.com>
    user visible changes:
    * Printing exceptions with traceback and returning proper exit code in case of failure
    * Renamed GET_URL_CLIENT_PATH to DOWNLOAD_TOOL_PATH
    * Removed unecessary indentation in svn output files
    * Fixed get_install_instructions_prefix for Mac - #!/bin/sh returned first
    * No resolving of readlink files. Temporary until we fiind a coherent method of handling symlinks
    * produced batch files on windows return to the orignal starting dir

    programmer visible changes:
    * Raising exception if REPRO_TYPE is not defined for sync command
    * Raising exceptions in instl.main (handled and unhandled)
    * DOWNLOAD_TOOL_PATH used as variable in download tools
    * Added return_original_if_not_found to instlInstance.search_paths_helper.find_file_with_search_paths
    * import urllib in platformSpecificHelper_Win
    * Normalized paths for windows, so they always have \. Since some DOS commands cannot handle /

2013-12-30 0.6.2  Shai Shasag <shai@waves.com>
    user visible changes:
    * curl DL_INSTRUCTIONS_TYPE: either config_file or one_by_one
    * new instl commands:
        ** create_readlinks, creates .readlink files instead of symlink
        ** resolve_readlinks creates symlinks instead of .readlinks file - currentlu used in copy on Mac OS
    * trans command now reads BASE_REV from config file, has new option --config
    * up2s3 command implemented using aws and writes a batch file like all other commands
    * up2s3 command can be used on a range of versions
    * * fixed bad handling of \r\n in info_map files on Windows 

    programmer visible changes:
    * new function SVNItem.walk_items_depth_first, and tests for this function
    * platformSpecificHelper_XXX new functions: rmfile, rmdir, not implemented for windows yet
    * variable BASE_REPO_REV default set to 1 for all commands
    * CONFIG_FILE variable instead to S3_CONFIG_FILE and used by all instlAdmin commands

2013-12-29  0.6.1  Shai Shasag <shai@waves.com>
    * fixed wrong depends calculation.
    * special characters in urls given to curl are now escaped using the %xx convention<|MERGE_RESOLUTION|>--- conflicted
+++ resolved
@@ -1,5 +1,10 @@
-<<<<<<< HEAD
 ???? 1.3.0.?
+
+26/10/2016 1.3.0.4
+
+    programmer visible changes:
+    * sqlalchemy: use a single session instead of separate ones for SVNTable and IndexTables,
+        solves a problem when working with admin commands
 
 25/10/2016 1.3.0.4
 
@@ -10,13 +15,12 @@
     * removed classes IndexItemRequiredRow, IndexItemToDetailRelation
     * IndexItemsTable: many changes and improvements of database usage
 
-=======
+
 26/10/2016 1.3.0.4
 
     programmer visible changes:
     * sqlalchemy: use a single session instead of separate ones for SVNTable and IndexTables,
         solves a problem when working with admin commands
->>>>>>> eb92d16c
 
 16/10/2016 1.3.0.3
 

--- conflicted
+++ resolved
@@ -59,28 +59,17 @@
 
     def do_command(self):
         # print("client_commands", fixed_command_name)
-<<<<<<< HEAD
-        active_oses: List[str] = var_stack.ResolveVarToList("TARGET_OS_NAMES")
-        self.items_table.activate_specific_oses(*active_oses)
-
-        main_input_file_path: str = var_stack.ResolveVarToStr("__MAIN_INPUT_FILE__")
-=======
         active_oses: List[str] = list(config_vars["TARGET_OS_NAMES"])
         self.items_table.activate_specific_oses(*active_oses)
 
         main_input_file_path: str = config_vars["__MAIN_INPUT_FILE__"].str()
->>>>>>> 63176465
         self.read_yaml_file(main_input_file_path)
         verOK, errorMessage = check_version_compatibility()
         if not verOK:
             raise Exception(errorMessage)
 
         self.init_default_client_vars()
-<<<<<<< HEAD
-        active_oses: List[str] = var_stack.ResolveVarToList("TARGET_OS_NAMES")
-=======
         active_oses: List[str] = list(config_vars["TARGET_OS_NAMES"])
->>>>>>> 63176465
         self.items_table.activate_specific_oses(*active_oses)
 
         self.items_table.resolve_inheritance()
@@ -145,17 +134,10 @@
             config_vars["SYNC_BASE_URL_MAIN_ITEM"] = url_main_item
         # TARGET_OS_NAMES defaults to __CURRENT_OS_NAMES__, which is not what we want if syncing to
         # an OS which is not the current
-<<<<<<< HEAD
-        if var_stack.ResolveVarToStr("TARGET_OS") != var_stack.ResolveVarToStr("__CURRENT_OS__"):
-            target_os_names = var_stack.ResolveVarToList(var_stack.ResolveStrToStr("$(TARGET_OS)_ALL_OS_NAMES"))
-            var_stack.set_var("TARGET_OS_NAMES").extend(target_os_names)
-            second_name: str = var_stack.ResolveVarToStr("TARGET_OS")
-=======
         if config_vars["TARGET_OS"].str() != config_vars["__CURRENT_OS__"].str():
             target_os_names = list(config_vars[config_vars.resolve_str("$(TARGET_OS)_ALL_OS_NAMES")])
             config_vars["TARGET_OS_NAMES"] = target_os_names
             second_name: str = config_vars["TARGET_OS"].str()
->>>>>>> 63176465
             if len(target_os_names) > 1:
                 second_name = target_os_names[1]
             config_vars["TARGET_OS_SECOND_NAME"] = second_name

--- conflicted
+++ resolved
@@ -83,12 +83,8 @@
 
         for IID in root_install_iids_translated:
             try:
-<<<<<<< HEAD
+                # all items in the root list are marked as required by them selves
                 instlObj.install_definitions_index[IID].requirement_of.append(IID)
-=======
-                # all items in the root list are marked as required by them selves
-                instlObj.install_definitions_index[IID].requirment_of.append(IID)
->>>>>>> 9cb3d392
                 instlObj.install_definitions_index[IID].get_recursive_depends(instlObj.install_definitions_index,
                                                                               self.full_install_items,
                                                                               self.orphan_install_items)
@@ -274,18 +270,11 @@
         var_list.set_var("__FULL_LIST_OF_INSTALL_TARGETS__").extend(self.installState.full_install_items)
         var_list.set_var("__ORPHAN_INSTALL_TARGETS__").extend(self.installState.orphan_install_items)
 
-<<<<<<< HEAD
-        # report
-        for IID in sorted(self.install_definitions_index):
-            if len(self.install_definitions_index[IID].requirement_of) > 0:
-                print(IID+":", self.install_definitions_index[IID].requirement_of)
-=======
     def clear_unrequired_items(self):
         unrequired_iids = set(self.install_definitions_index) - set(self.installState.full_install_items)
         for unrequired in unrequired_iids: del self.install_definitions_index[unrequired]
         for IID in sorted(self.install_definitions_index.iterkeys()):
-            print(IID, "required by:",self.install_definitions_index[IID].requirment_of)
->>>>>>> 9cb3d392
+            print(IID, "required by:",self.install_definitions_index[IID].requirement_of)
 
     def init_copy_vars(self):
         self.action_type_to_progress_message = {'pre_copy': "pre-install step",

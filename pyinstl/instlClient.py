#!/usr/bin/env python3

import os
import time
from collections import OrderedDict, defaultdict

import utils
from .installItem import InstallItem, guid_list, iids_from_guids
import aYaml
from .instlInstanceBase import InstlInstanceBase
from configVar import var_stack


# noinspection PyPep8Naming
class InstallInstructionsState(object):
    """ holds state for specific creating of install instructions """

    def __init__(self):
        self.root_install_items = utils.unique_list()
        self.full_install_items = utils.unique_list()
        self.orphan_install_items = utils.unique_list()
        self.install_items_by_target_folder = defaultdict(utils.unique_list)
        self.no_copy_items_by_sync_folder = defaultdict(utils.unique_list)

    def repr_for_yaml(self):
        retVal = OrderedDict()
        retVal['root_install_items'] = list(self.root_install_items)
        retVal['full_install_items'] = list(self.full_install_items)
        retVal['orphan_install_items'] = list(self.orphan_install_items)
        retVal['install_items_by_target_folder'] = {folder: list(self.install_items_by_target_folder[folder]) for folder
                                                    in self.install_items_by_target_folder}
        retVal['no_copy_items_by_sync_folder'] = list(self.no_copy_items_by_sync_folder)
        return retVal

    def sort_install_items_by_target_folder(self, instlObj):
        for IID in self.full_install_items:
            with instlObj.install_definitions_index[IID].push_var_stack_scope():
                folder_list_for_idd = [folder for folder in var_stack["iid_folder_list"]]
                if folder_list_for_idd:
                    for folder in folder_list_for_idd:
                        norm_folder = os.path.normpath(folder)
                        self.install_items_by_target_folder[norm_folder].append(IID)
                else:  # items that need no copy
                    for source_var in var_stack.get_configVar_obj("iid_source_var_list"):
                        source = var_stack.resolve_var_to_list(source_var)
                        relative_sync_folder = instlObj.relative_sync_folder_for_source(source)
                        sync_folder = os.path.join("$(LOCAL_REPO_SYNC_DIR)", relative_sync_folder)
                        self.no_copy_items_by_sync_folder[sync_folder].append(IID)

    def calculate_full_install_items_set(self, instlObj):
        """ calculate the set of iids to install by starting with the root set and adding all dependencies.
            Initial list of iids should already be in self.root_install_items.
            If an install items was not found for a iid, the iid is added to the orphan set.
        """

        # root_install_items might have guid in it, translate them to iids

        root_install_iids_translated = utils.unique_list()
        for IID in self.root_install_items:
            # if IID is a guid, iids_from_guids will translate to iid's, or return the IID otherwise
            iids_from_the_guid = iids_from_guids(instlObj.install_definitions_index, (IID,))
            if len(iids_from_the_guid) > 0:
                root_install_iids_translated.extend(iids_from_the_guid)
            else:
                self.orphan_install_items.append(IID)
<<<<<<< HEAD
        # root_install_iids_translated.sort()
=======
        root_install_iids_translated.sort()  # for repeatability during debug
>>>>>>> 7d17fc89

        for IID in root_install_iids_translated:
            try:
                # all items in the root list are marked as required by them selves
                instlObj.install_definitions_index[IID].add_required_by(IID)
                instlObj.install_definitions_index[IID].get_recursive_depends(instlObj.install_definitions_index,
                                                                              self.full_install_items,
                                                                              self.orphan_install_items)
            except KeyError:
                self.orphan_install_items.append(IID)

        self.full_install_items.sort()        # for repeatability
        self.orphan_install_items.sort()      # for repeatability
        self.sort_install_items_by_target_folder(instlObj)


class InstlClient(InstlInstanceBase):
    def __init__(self, initial_vars):
        super().__init__(initial_vars)
        self.read_name_specific_defaults_file(super().__thisclass__.__name__)
        self.installState = None

    def do_command(self):
        the_command = var_stack.resolve("$(__MAIN_COMMAND__)")
        fixed_command_name = the_command.replace('-', '_')
        # print("client_commands", fixed_command_name)
        self.installState = InstallInstructionsState()
        main_input_file_path = var_stack.resolve("$(__MAIN_INPUT_FILE__)")
        self.read_yaml_file(main_input_file_path)
        self.init_default_client_vars()
        self.resolve_defined_paths()
        self.batch_accum.set_current_section('begin')
        self.batch_accum += self.platform_helper.setup_echo()
        self.platform_helper.init_platform_tools()
        # after reading variable COPY_TOOL from yaml, we might need to re-init the copy tool.
        self.platform_helper.init_copy_tool()
        self.resolve_index_inheritance()
        self.add_default_items()
        self.calculate_default_install_item_set()
        self.platform_helper.num_items_for_progress_report = int(var_stack.resolve("$(LAST_PROGRESS)"))

        do_command_func = getattr(self, "do_" + fixed_command_name)
        do_command_func()
        self.create_instl_history_file()

        self.create_variables_assignment()
        self.write_batch_file()
        if "__RUN_BATCH__" in var_stack:
            self.run_batch_file()

    def create_instl_history_file(self):
        var_stack.set_var("__BATCH_CREATE_TIME__").append(time.strftime("%Y/%m/%d %H:%M:%S"))
        yaml_of_defines = aYaml.YamlDumpDocWrap(var_stack, '!define', "Definitions",
                                                explicit_start=True, sort_mappings=True)
        # write the history file, but only if variable LOCAL_REPO_BOOKKEEPING_DIR is defined
        # and the folder actually exists.
        if os.path.isdir(var_stack.resolve("$(LOCAL_REPO_BOOKKEEPING_DIR)", default="")):
            with open(var_stack.resolve("$(INSTL_HISTORY_TEMP_PATH)"), "w") as wfd:
                utils.make_open_file_read_write_for_all(wfd)
                aYaml.writeAsYaml(yaml_of_defines, wfd)
            self.batch_accum += self.platform_helper.append_file_to_file("$(INSTL_HISTORY_TEMP_PATH)",
                                                                         "$(INSTL_HISTORY_PATH)")

    def read_repo_type_defaults(self):
        repo_type_defaults_file_path = os.path.join(var_stack.resolve("$(__INSTL_DATA_FOLDER__)"), "defaults",
                                                    var_stack.resolve("$(REPO_TYPE).yaml"))
        if os.path.isfile(repo_type_defaults_file_path):
            self.read_yaml_file(repo_type_defaults_file_path)

    def init_default_client_vars(self):
        if "SYNC_BASE_URL" in var_stack:
            #raise ValueError("'SYNC_BASE_URL' was not defined")
            resolved_sync_base_url = var_stack.resolve("$(SYNC_BASE_URL)")
            url_main_item = utils.main_url_item(resolved_sync_base_url)
            var_stack.set_var("SYNC_BASE_URL_MAIN_ITEM", description="from init_default_client_vars").append(url_main_item)
        # TARGET_OS_NAMES defaults to __CURRENT_OS_NAMES__, which is not what we want if syncing to
        # an OS which is not the current
        if var_stack.resolve("$(TARGET_OS)") != var_stack.resolve("$(__CURRENT_OS__)"):
            target_os_names = var_stack.resolve_var_to_list(var_stack.resolve("$(TARGET_OS)_ALL_OS_NAMES"))
            var_stack.set_var("TARGET_OS_NAMES").extend(target_os_names)
            second_name = var_stack.resolve("$(TARGET_OS)")
            if len(target_os_names) > 1:
                second_name = target_os_names[1]
            var_stack.set_var("TARGET_OS_SECOND_NAME").append(second_name)

        self.read_repo_type_defaults()
        if var_stack.resolve("$(REPO_TYPE)") == "P4":
            if "P4_SYNC_DIR" not in var_stack:
                if "SYNC_BASE_URL" in var_stack:
                    p4_sync_dir = utils.P4GetPathFromDepotPath(var_stack.resolve("$(SYNC_BASE_URL)"))
                    var_stack.set_var("P4_SYNC_DIR", "from SYNC_BASE_URL").append(p4_sync_dir)

    def repr_for_yaml(self, what=None):
        """ Create representation of self suitable for printing as yaml.
            parameter 'what' is a list of identifiers to represent. If 'what'
            is None (the default) create representation of everything.
            InstlInstanceBase object is represented as two yaml documents:
            one for define (tagged !define), one for the index (tagged !index).
        """
        retVal = list()
        if what is None:  # None is all
            retVal.append(aYaml.YamlDumpDocWrap(var_stack, '!define', "Definitions",
                                                explicit_start=True, sort_mappings=True))
            retVal.append(aYaml.YamlDumpDocWrap(self.install_definitions_index,
                                                '!index', "Installation index",
                                                explicit_start=True, sort_mappings=True))
        else:
            defines = list()
            indexes = list()
            unknowns = list()
            for identifier in what:
                if identifier in var_stack:
                    defines.append(var_stack.repr_for_yaml(identifier))
                elif identifier in self.install_definitions_index:
                    indexes.append({identifier: self.install_definitions_index[identifier].repr_for_yaml()})
                else:
                    unknowns.append(aYaml.YamlDumpWrap(value="UNKNOWN VARIABLE",
                                                       comment=identifier + " is not in variable list"))
            if defines:
                retVal.append(aYaml.YamlDumpDocWrap(defines, '!define', "Definitions",
                                                    explicit_start=True, sort_mappings=True))
            if indexes:
                retVal.append(
                    aYaml.YamlDumpDocWrap(indexes, '!index', "Installation index",
                                          explicit_start=True, sort_mappings=True))
            if unknowns:
                retVal.append(
                    aYaml.YamlDumpDocWrap(unknowns, '!unknowns', "Installation index",
                                          explicit_start=True, sort_mappings=True))

        return retVal

    def add_default_items(self):
        all_items_item = InstallItem("__ALL_ITEMS_IID__")
        all_items_item.name = "All IIDs"
        all_items_item.add_depends(*self.install_definitions_index.keys())
        self.install_definitions_index["__ALL_ITEMS_IID__"] = all_items_item

        all_guids_item = InstallItem("__ALL_GUIDS_IID__")
        all_guids_item.name = "All GUIDs"
        all_guids_item.add_depends(*guid_list(self.install_definitions_index))
        self.install_definitions_index["__ALL_GUIDS_IID__"] = all_guids_item

    def calculate_default_install_item_set(self):
        """ calculate the set of iids to install from the "MAIN_INSTALL_TARGETS" variable.
            Full set of install iids and orphan iids are also writen to variable.
        """
        if "MAIN_INSTALL_TARGETS" not in var_stack:
            raise ValueError("'MAIN_INSTALL_TARGETS' was not defined")
        for os_name in var_stack.resolve_to_list("$(TARGET_OS_NAMES)"):
            InstallItem.begin_get_for_specific_os(os_name)
        self.installState.root_install_items.extend(var_stack.resolve_to_list("$(MAIN_INSTALL_TARGETS)"))
        self.installState.root_install_items = list(filter(bool, self.installState.root_install_items))
        if var_stack.resolve("$(__MAIN_COMMAND__)") != "uninstall":
            self.installState.calculate_full_install_items_set(self)
        self.read_previous_requirements()
        var_stack.set_var("__FULL_LIST_OF_INSTALL_TARGETS__").extend(sorted(self.installState.full_install_items))
        var_stack.set_var("__ORPHAN_INSTALL_TARGETS__").extend(sorted(self.installState.orphan_install_items))

    def read_previous_requirements(self):
        require_file_path = var_stack.resolve("$(SITE_REQUIRE_FILE_PATH)")
        if os.path.isfile(require_file_path):
            self.read_yaml_file(require_file_path)

    def accumulate_unique_actions(self, action_type, iid_list):
        """ accumulate action_type actions from iid_list, eliminating duplicates"""
        unique_actions = utils.unique_list()  # unique_list will eliminate identical actions while keeping the order
        for IID in sorted(iid_list):
            with self.install_definitions_index[IID].push_var_stack_scope() as installi:
                action_var_name = "iid_action_list_" + action_type
                item_actions = var_stack.resolve_var_to_list_if_exists(action_var_name)
                num_unique_actions = 0
                for an_action in item_actions:
                    len_before = len(unique_actions)
                    unique_actions.append(an_action)
                    len_after = len(unique_actions)
                    if len_before < len_after:  # add progress only for the first same action
                        num_unique_actions += 1
                        action_description = self.action_type_to_progress_message[action_type]
                        if num_unique_actions > 1:
                            action_description = " ".join((action_description, str(num_unique_actions)))
                        unique_actions.append(
                            self.platform_helper.progress("{installi.name} {action_description}".format(**locals())))
        self.batch_accum += unique_actions

    def create_require_file_instructions(self):
        # write the require file as it should look after copy is done
        new_require_file_path = var_stack.resolve("$(NEW_SITE_REQUIRE_FILE_PATH)", raise_on_fail=True)
        new_require_file_dir, new_require_file_name = os.path.split(new_require_file_path)
        utils.safe_makedirs(new_require_file_dir)
        self.write_require_file(new_require_file_path)
        # Copy the new require file over the old one, if copy fails the old file remains.
        self.batch_accum += self.platform_helper.copy_file_to_file("$(NEW_SITE_REQUIRE_FILE_PATH)",
                                                                   "$(SITE_REQUIRE_FILE_PATH)")


def InstlClientFactory(initial_vars, command):
    retVal = None
    if command == "sync":
        from .instlClientSync import InstlClientSync
        retVal = InstlClientSync(initial_vars)
    elif command == "copy":
        from .instlClientCopy import InstlClientCopy
        retVal = InstlClientCopy(initial_vars)
    elif command == "remove":
        from .instlClientRemove import InstlClientRemove
        retVal = InstlClientRemove(initial_vars)
    elif command == "uninstall":
        from .instlClientUninstall import InstlClientUninstall
        retVal = InstlClientUninstall(initial_vars)
    elif command == "synccopy":
        from .instlClientSync import InstlClientSync
        from .instlClientCopy import InstlClientCopy

        class InstlClientSyncCopy(InstlClientSync, InstlClientCopy):
            def __init__(self, sc_initial_vars=None):
                super().__init__(sc_initial_vars)

            def do_synccopy(self):
                self.do_sync()
                self.do_copy()
                self.batch_accum += self.platform_helper.progress("Done synccopy")
        retVal = InstlClientSyncCopy(initial_vars)
    return retVal<|MERGE_RESOLUTION|>--- conflicted
+++ resolved
@@ -63,11 +63,7 @@
                 root_install_iids_translated.extend(iids_from_the_guid)
             else:
                 self.orphan_install_items.append(IID)
-<<<<<<< HEAD
         # root_install_iids_translated.sort()
-=======
-        root_install_iids_translated.sort()  # for repeatability during debug
->>>>>>> 7d17fc89
 
         for IID in root_install_iids_translated:
             try:

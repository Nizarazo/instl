#!/usr/bin/env python2.7
from __future__ import print_function
import abc
import logging
import yaml

import appdirs

import pyinstl.log_utils
from pyinstl.log_utils import func_log_wrapper
from configVarList import value_ref_re
from aYaml import augmentedYaml
from pyinstl.utils import *
from pyinstl.searchPaths import SearchPaths
from batchAccumulator import BatchAccumulator
from installItem import read_index_from_yaml, InstallItem
from platformSpecificHelper_Base import PlatformSpecificHelperFactory
#from configVarList import var_list
from configVarStack import var_stack as var_list

class InstlInstanceBase(object):
    """ Main object of instl. Keeps the state of variables and install index
        and knows how to create a batch file for installation. InstlInstanceBase
        must be inherited by platform specific implementations, such as InstlInstance_mac
        or InstlInstance_win.
    """
    __metaclass__ = abc.ABCMeta
    def __init__(self, initial_vars=None):
        # init objects owned by this class
        self.path_searcher = SearchPaths(var_list.get_configVar_obj("__SEARCH_PATHS__"))
        self.init_default_vars(initial_vars)
        # initialize the search paths helper with the current directory and dir where instl is now
        self.path_searcher.add_search_path(os.getcwd())
        self.path_searcher.add_search_path(os.path.dirname(os.path.realpath(sys.argv[0])))
        self.path_searcher.add_search_path(var_list.resolve("$(__INSTL_DATA_FOLDER__)"))

        self.platform_helper = PlatformSpecificHelperFactory(var_list.resolve("$(__CURRENT_OS__)"), self)
        self.platform_helper.init_copy_tool() # init initial copy tool, tool might be later overridden after reading variable COPY_TOOL from yaml.


        self.install_definitions_index = dict()
        self.batch_accum = BatchAccumulator()
        self.do_not_write_vars = ("INFO_MAP_SIG", "INDEX_SIG","PUBLIC_KEY")
        self.out_file_realpath = None


    def get_version_str(self):
<<<<<<< HEAD
        retVal = var_list.resolveW("$(INSTL_EXEC_DISPLAY_NAME) version $(__INSTL_VERSION__) $(__COMPILATION_TIME__) $(__PLATFORM_NODE__)", sep=".")
=======
        retVal = var_list.resolve("$(INSTL_EXEC_DISPLAY_NAME) version $(__INSTL_VERSION__) $(__COMPILATION_TIME__) $(__PLATFORM_NODE__)", list_sep=".", default="")
>>>>>>> 3d201aa4
        return retVal

    def init_default_vars(self, initial_vars):
        if initial_vars:
            var_description = "from initial_vars"
            for var, value in initial_vars.iteritems():
                if isinstance(value, basestring):
                    var_list.add_const_config_variable(var, var_description, value)
                else:
                    var_list.add_const_config_variable(var, var_description, *value)

        var_description = "from InstlInstanceBase.init_default_vars"

        # read defaults/main.yaml
        main_defaults_file_path = os.path.join(var_list.resolve("$(__INSTL_DATA_FOLDER__)"), "defaults", "main.yaml")
        self.read_yaml_file(main_defaults_file_path)

        # read defaults/compile-info.yaml
        compile_info_file_path = os.path.join(var_list.resolve("$(__INSTL_DATA_FOLDER__)"), "defaults", "compile-info.yaml")
        if os.path.isfile(compile_info_file_path):
            self.read_yaml_file(compile_info_file_path)
        if "__COMPILATION_TIME__" not in var_list:
            if var_list.resolve("$(__INSTL_COMPILED__)") == "True":
                var_list.add_const_config_variable("__COMPILATION_TIME__", var_description, "unknown compilation time")
            else:
                var_list.add_const_config_variable("__COMPILATION_TIME__", var_description, "(not compiled)")

        # read class specific defaults/*.yaml
        class_specific_defaults_file_path = os.path.join(var_list.resolve("$(__INSTL_DATA_FOLDER__)"), "defaults", type(self).__name__+".yaml")
        if os.path.isfile(class_specific_defaults_file_path):
            self.read_yaml_file(class_specific_defaults_file_path)

        log_file = pyinstl.log_utils.get_log_file_path(var_list.resolve("$(INSTL_EXEC_DISPLAY_NAME)"), var_list.resolve("$(INSTL_EXEC_DISPLAY_NAME)"), debug=False)
        var_list.set_var("LOG_FILE", var_description).append(log_file)
        debug_log_file = pyinstl.log_utils.get_log_file_path(var_list.resolve("$(INSTL_EXEC_DISPLAY_NAME)"), var_list.resolve("$(INSTL_EXEC_DISPLAY_NAME)"), debug=True)
        var_list.set_var("LOG_FILE_DEBUG", var_description).extend( (debug_log_file, logging.getLevelName(pyinstl.log_utils.debug_logging_level), pyinstl.log_utils.debug_logging_started) )

    def check_prerequisite_var_existence(self, prerequisite_vars):
        missing_vars = [var for var in prerequisite_vars if var not in var_list]
        if len(missing_vars) > 0:
            msg = "Prerequisite variables were not defined: "+", ".join(missing_vars)
            logging.info("msg")
            raise ValueError(msg)

    def init_from_cmd_line_options(self, cmd_line_options_obj):
        """ turn command line options into variables """
        const_attrib_to_var = {
                         "input_file":      ("__MAIN_INPUT_FILE__", None),
                         "output_file":     ("__MAIN_OUT_FILE__", None),
                         "props_file":      ("__PROPS_FILE__", None),
                         "config_file":     ("__CONFIG_FILE__", None),
                         "sh1_checksum":    ("__SHA1_CHECKSUM__", None),
                         "rsa_signature":   ("__RSA_SIGNATURE__", None),
                         "start_progress":  ("__START_DYNAMIC_PROGRESS__", "0"),
                         "total_progress":  ("__TOTAL_DYNAMIC_PROGRESS__", "0"),
                         "just_with_number":  ("__JUST_WITH_NUMBER__", "0"),
                         "limit_command_to":  ("__LIMIT_COMMAND_TO__", None),
                         }

        for attrib, var in const_attrib_to_var.iteritems():
            attrib_value = getattr(cmd_line_options_obj, attrib)
            if attrib_value:
                var_list.add_const_config_variable(var[0], "from command line options", *attrib_value)
            elif var[1]: # there's a default
                var_list.add_const_config_variable(var[0], "from default", var[1])

        non_const_attrib_to_var = {
                        "filter_in":       "__FILTER_IN_VERSION__",
                         "target_repo_rev": "TARGET_REPO_REV",
                         "base_repo_rev":   "BASE_REPO_REV",
                         }

        for attrib, var in non_const_attrib_to_var.iteritems():
            attrib_value = getattr(cmd_line_options_obj, attrib)
            if attrib_value:
                var_list.set_var(var, "from command line options").append(attrib_value[0])

        if cmd_line_options_obj.command:
            var_list.set_var("__MAIN_COMMAND__", "from command line options").append(cmd_line_options_obj.command)

        if hasattr(cmd_line_options_obj, "subject") and cmd_line_options_obj.subject is not None:
            var_list.add_const_config_variable("__HELP_SUBJECT__", "from command line options", cmd_line_options_obj.subject)
        else:
            var_list.add_const_config_variable("__HELP_SUBJECT__", "from command line options", "")


        if cmd_line_options_obj.state_file:
            var_list.add_const_config_variable("__MAIN_STATE_FILE__", "from command line options", cmd_line_options_obj.state_file)
        if cmd_line_options_obj.filter_out:
            var_list.add_const_config_variable("__FILTER_OUT_PATHS__", "from command line options", *cmd_line_options_obj.filter_out)
        if cmd_line_options_obj.run:
            var_list.add_const_config_variable("__RUN_BATCH_FILE__", "from command line options", "yes")

    def is_acceptable_yaml_doc(self, doc_node):
        acceptables = var_list.resolve_to_list("$(ACCEPTABLE_YAML_DOC_TAGS)") + ["define", "define_const", "index"]
        acceptables = ["!"+acceptibul for acceptibul in acceptables]
        retVal = doc_node.tag in acceptables
        return retVal

    def read_yaml_file(self, file_path):
        logging.info("%s", file_path)
        with open_for_read_file_or_url(file_path, self.path_searcher) as file_fd:
            for a_node in yaml.compose_all(file_fd):
                if self.is_acceptable_yaml_doc(a_node):
                    if a_node.tag.startswith('!define_const'):
                        self.read_const_defines(a_node)
                    elif a_node.tag.startswith('!define'):
                        self.read_defines(a_node)
                    elif a_node.tag.startswith('!index'):
                        self.read_index(a_node)
                    else:
                        logging.error("Unknown document tag '%s' while reading file %s; Tag should be one of: !define, !index'", a_node.tag, file_path)
        var_list.get_configVar_obj("__READ_YAML_FILES__").append(file_path)

    internal_identifier_re = re.compile("""
                                        __                  # dunder here
                                        (?P<internal_identifier>\w*)
                                        __                  # dunder there
                                        """, re.VERBOSE)

    def resolve_defined_paths(self):
        self.path_searcher.add_search_paths(var_list.resolve_to_list("$(SEARCH_PATHS)"))
        for path_var_to_resolve in var_list.resolve_to_list("$(PATHS_TO_RESOLVE)"):
            if path_var_to_resolve in var_list:
                resolved_path = self.path_searcher.find_file(var_list.resolve_var(path_var_to_resolve), return_original_if_not_found=True)
                var_list.set_var(path_var_to_resolve, "resolve_defined_paths").append(resolved_path)



    def read_defines(self, a_node):
        # if document is empty we get a scalar node
        if a_node.isMapping():
            for identifier, contents in a_node:
                logging.debug("%s: %s", identifier, str(contents))
                if not self.internal_identifier_re.match(identifier): # do not read internal state identifiers
                    var_list.set_var(identifier, str(contents.start_mark)).extend([item.value for item in contents])
                elif identifier == '__include__':
                    self.read_include_node(contents)

    def read_const_defines(self, a_node):
        """ Read a !define_const sub-doc. All variables will be made const.
            Reading of internal state identifiers is allowed.
            __include__ is not allowed.
        """
        if a_node.isMapping():
            for identifier, contents in a_node:
                if identifier == "__include__":
                    raise ValueError("!define_const doc cannot except __include__")
                logging.debug("%s: %s", identifier, str(contents))
                var_list.add_const_config_variable(identifier, "from !define_const section", *[item.value for item in contents])

    def read_include_node(self, i_node):
        if i_node.isScalar():
            resolved_file_name = var_list.resolve(i_node.value)
            self.read_yaml_file(resolved_file_name)
        elif i_node.isSequence():
            for sub_i_node in i_node:
                self.read_include_node(sub_i_node)
        elif i_node.isMapping():
            if "url" in i_node and "checksum" in i_node and "sig" in i_node:
                resolved_file_url = var_list.resolve(i_node["url"].value)
                resolved_checksum = var_list.resolve(i_node["checksum"].value)
                resolved_signature = var_list.resolve(i_node["sig"].value)
                cached_files_dir = self.get_default_sync_dir(continue_dir="cache", mkdir=True)
                cached_file = os.path.join(cached_files_dir, resolved_checksum)

                if "PUBLIC_KEY" not in var_list:
                    if "PUBLIC_KEY_FILE" in var_list:
                        public_key_file = var_list.resolve("$(PUBLIC_KEY_FILE)")
                        with open_for_read_file_or_url(public_key_file, self.path_searcher) as file_fd:
                            public_key_text = file_fd.read()
                            var_list.set_var("PUBLIC_KEY", "from "+public_key_file).append(public_key_text)


                public_key_text = var_list.resolve("$(PUBLIC_KEY)")
                download_from_file_or_url(resolved_file_url, cached_file, cache=True,
                                          public_key=public_key_text,
                                          textual_sig=resolved_signature,
                                          expected_checksum=resolved_checksum)
                self.read_yaml_file(cached_file)
                if "copy" in i_node:
                    self.batch_accum.set_current_section('post-sync')
                    self.batch_accum += self.platform_helper.copy_tool.copy_file_to_file(cached_file, var_list.resolve(i_node["copy"].value), link_dest=True)

    def create_variables_assignment(self):
        self.batch_accum.set_current_section("assign")
        for identifier in var_list:
            if identifier not in self.do_not_write_vars:
                self.batch_accum += self.platform_helper.var_assign(identifier,var_list.resolve_var(identifier), None) # var_list[identifier].resolved_num

    def get_default_sync_dir(self, continue_dir=None, mkdir=True):
        retVal = None
        os_family_name = var_list.resolve("$(__CURRENT_OS__)")
        if os_family_name == "Mac":
            user_cache_dir_param = "$(COMPANY_NAME)/$(INSTL_EXEC_DISPLAY_NAME)"
            retVal = appdirs.user_cache_dir(user_cache_dir_param)
        elif os_family_name == "Win":
            retVal = appdirs.user_cache_dir("$(INSTL_EXEC_DISPLAY_NAME)", "$(COMPANY_NAME)")
        elif os_family_name == "Linux":
            user_cache_dir_param = "$(COMPANY_NAME)/$(INSTL_EXEC_DISPLAY_NAME)"
            retVal = appdirs.user_cache_dir(user_cache_dir_param)
        if continue_dir:
            #from_url = from_url.lstrip("/\\")
            #from_url = from_url.rstrip("/\\")
            retVal = os.path.join(retVal, continue_dir)
        #print("1------------------", user_cache_dir, "-", from_url, "-", retVal)
        if mkdir and retVal:
            retVal = var_list.resolve(retVal)
            safe_makedirs(retVal)
        return retVal

    def relative_sync_folder_for_source(self, source):
        retVal = None
        if source[1] in ('!dir', '!file'):
            retVal = "/".join(source[0].split("/")[0:-1])
        elif source[1] in ('!dir_cont', '!files'):
            retVal = source[0]
        else:
            raise ValueError("unknown tag for source "+source[0]+": "+source[1])
        return retVal

    def write_batch_file(self):
        self.batch_accum.set_current_section('pre')
        self.batch_accum += self.platform_helper.get_install_instructions_prefix()
        self.batch_accum.set_current_section('post')
        var_list.set_var("TOTAL_ITEMS_FOR_PROGRESS_REPORT").append(str(self.platform_helper.num_items_for_progress_report))
        self.batch_accum += self.platform_helper.get_install_instructions_postfix()
        lines = self.batch_accum.finalize_list_of_lines()
        lines_after_var_replacement = '\n'.join([value_ref_re.sub(self.platform_helper.var_replacement_pattern, line) for line in lines])

        from utils import write_to_file_or_stdout
        out_file = var_list.resolve("$(__MAIN_OUT_FILE__)")
        with write_to_file_or_stdout(out_file) as fd:
            fd.write(lines_after_var_replacement)
            fd.write('\n')

        if out_file != "stdout":
            self.out_file_realpath = os.path.realpath(out_file)
            # chmod to 0777 so that file created under sudo, can be re-written under regular user.
            # However regular user cannot chmod for file created under sudo, hence the try/except
            try: os.chmod(self.out_file_realpath, 0777)
            except: pass
        else:
            self.out_file_realpath = "stdout"
        msg = " ".join( (self.out_file_realpath, str(self.platform_helper.num_items_for_progress_report), "progress items") )
        print(msg)
        logging.info(msg)

    def run_batch_file(self):
        logging.info("running batch file %s", self.out_file_realpath)
        from subprocess import Popen
        p = Popen([self.out_file_realpath], shell=False)
        unused_stdout, unused_stderr = p.communicate()
        retcode = p.returncode
        if retcode != 0:
            raise SystemExit(self.out_file_realpath + " returned exit code " + str(retcode))

    def write_program_state(self):
        from utils import write_to_file_or_stdout
        state_file = var_list.resolve("$(__MAIN_STATE_FILE__)")
        with write_to_file_or_stdout(state_file) as fd:
            augmentedYaml.writeAsYaml(self, fd)

    def read_index(self, a_node):
        self.install_definitions_index.update(read_index_from_yaml(a_node))

    def find_cycles(self):
            if not self.install_definitions_index:
                print ("index empty - nothing to check")
            else:
                try:
                    from pyinstl import installItemGraph
                    depend_graph = installItemGraph.create_dependencies_graph(self.install_definitions_index)
                    depend_cycles = installItemGraph.find_cycles(depend_graph)
                    if not depend_cycles:
                        print ("No depend cycles found")
                    else:
                        for cy in depend_cycles:
                            print("depend cycle:", " -> ".join(cy))
                    inherit_graph = installItemGraph.create_inheritItem_graph(self.install_definitions_index)
                    inherit_cycles = installItemGraph.find_cycles(inherit_graph)
                    if not inherit_cycles:
                        print ("No inherit cycles found")
                    else:
                        for cy in inherit_cycles:
                            print("inherit cycle:", " -> ".join(cy))
                except ImportError: # no installItemGraph, no worry
                    print("Could not load installItemGraph")

    def read_info_map_file(self, in_file_path):
        self.svnTree.read_info_map_from_file(in_file_path)

    def write_info_map_file(self):
        self.svnTree.write_to_file(var_list.resolve("$(__MAIN_OUT_FILE__)"))
<|MERGE_RESOLUTION|>--- conflicted
+++ resolved
@@ -45,11 +45,7 @@
 
 
     def get_version_str(self):
-<<<<<<< HEAD
-        retVal = var_list.resolveW("$(INSTL_EXEC_DISPLAY_NAME) version $(__INSTL_VERSION__) $(__COMPILATION_TIME__) $(__PLATFORM_NODE__)", sep=".")
-=======
         retVal = var_list.resolve("$(INSTL_EXEC_DISPLAY_NAME) version $(__INSTL_VERSION__) $(__COMPILATION_TIME__) $(__PLATFORM_NODE__)", list_sep=".", default="")
->>>>>>> 3d201aa4
         return retVal
 
     def init_default_vars(self, initial_vars):

--- conflicted
+++ resolved
@@ -126,18 +126,12 @@
                 with open(done_file, "a"): os.utime(done_file, None)
 
     def join_split_files(self, first_file):
-<<<<<<< HEAD
-        base_folder, base_name = os.path.split(first_file)
-        joined_file_path = first_file[:-3]  # without the final '.aa'
-        done_file = first_file + ".done"
-=======
         norm_first_file = os.path.normpath(first_file) # remove trialing . is any
         base_folder, base_name = os.path.split(norm_first_file)
         if not base_folder:
             base_folder = "."
         joined_file_path = norm_first_file[:-3] # without the final '.aa'
         done_file = norm_first_file+".done"
->>>>>>> 4fcedae8
         if not os.path.isfile(done_file) or os.path.getmtime(done_file) < os.path.getmtime(first_file):
             filter_pattern = base_name[:-2] + "??"  # with ?? instead of aa
             matching_files = sorted(fnmatch.filter(os.listdir(base_folder), filter_pattern))

--- conflicted
+++ resolved
@@ -6,6 +6,7 @@
 import sys
 import shlex
 import tarfile
+import fnmatch
 import time
 import utils
 from .instlInstanceBase import InstlInstanceBase
@@ -80,7 +81,7 @@
 
         if os.path.isfile(what_to_work_on):
             if what_to_work_on.endswith(".wtar.aa"): # this case apparently is no longer relevant
-                what_to_work_on = utils.find_split_files(what_to_work_on)
+                what_to_work_on = self.find_split_files(what_to_work_on)
                 self.unwtar_a_file(what_to_work_on, where_to_unwtar)
             elif what_to_work_on.endswith(".wtar"):
                 self.unwtar_a_file([what_to_work_on], where_to_unwtar)
@@ -99,7 +100,7 @@
                 for a_file in files:
                     a_file_path = os.path.join(root, a_file)
                     if a_file_path.endswith(".wtar.aa"):
-                        split_files = utils.find_split_files(a_file_path)
+                        split_files = self.find_split_files(a_file_path)
                         self.unwtar_a_file(split_files, where_to_unwtar_the_file)
                     elif a_file_path.endswith(".wtar"):
                         self.unwtar_a_file([a_file_path], where_to_unwtar_the_file)
@@ -108,106 +109,12 @@
             raise FileNotFoundError(what_to_work_on)
 
     def unwtar_a_file(self, wtar_file_paths, destination_folder=None):
-        manifest_file_name = var_stack.ResolveVarToStr("TAR_MANIFEST_FILE_NAME")
-
-        if destination_folder is None:
-            destination_folder, full_file_name_to_unwtar = os.path.split(wtar_file_paths[0])
-        else:
-            stam, full_file_name_to_unwtar = os.path.split(wtar_file_paths[0])
-
-        # we need the root folder name within the .wtar file to map the exact location of the manifest
-        fname = full_file_name_to_unwtar # but...
-        if full_file_name_to_unwtar.endswith(".wtar.aa"):
-            fname = full_file_name_to_unwtar[:-8]
-        elif full_file_name_to_unwtar.endswith(".wtar"):
-            fname = full_file_name_to_unwtar[:-5]
-
-        local_manifest_file = os.path.join(destination_folder, fname, manifest_file_name)
-
         try:
+            if destination_folder is None:
+                destination_folder, _ = os.path.split(wtar_file_paths[0])
             with MultiFileReader("br", wtar_file_paths) as fd:
                 with tarfile.open(fileobj=fd) as tar:
-<<<<<<< HEAD
-                    # TODO: since conditional unwtar requires further research, code below is forced
-                    if True:
-                        self.unconditional_unwtar(tar, destination_folder)
-                    else:
-                        if not os.path.isdir(os.path.join(destination_folder, fname)) or not os.listdir(os.path.join(destination_folder, fname)):
-                            # dest folder is empty. there is nothing to compare to so unwtar everything
-                            self.unconditional_unwtar(tar, destination_folder, local_manifest_file)
-                        else:
-                            # let's try to read the manifest
-                            try:
-                                # per doc, extractall() is safer than extract().
-                                # nevertheless, since we just read the manifest from memory, we don't care.
-                                # we will care later with actual extract.
-                                manifest_raw_content = tar.extractfile(os.path.join(fname, manifest_file_name))
-
-                                # yeah, a manifest!
-                                tar_content_per_manifest = {}
-                                for line in manifest_raw_content.readlines():
-                                    line = line.decode('ascii').strip() # we know its ascii
-
-                                    # remarks are not needed nor are folders because we check
-                                    # against existing folder and not against the manifest
-                                    if line.startswith('#') or line.endswith(os.sep):
-                                        continue
-
-                                    # 1. that's what we want to have: Checksum, Path
-                                    # we don't need size because we have member.size, brought to us for free
-                                    # 2. this regex doesn't handle folders! (folders don't have checksum)
-                                    # but since we have excluded them up stairs, it's ok
-                                    m = re.search('(.*) ({}.*)'.format(fname), line)
-                                    if m:
-                                        tar_content_per_manifest[m.group(2)] = {
-                                            'checksum': m.group(1)  # but we need checksum
-                                        }
-
-                                # this will hold members that are different and thus need to be extracted
-                                member_collection = []
-                                for member in tar:
-                                    existing_file_full_path = os.path.join(destination_folder, member.name)
-                                    if member.name == os.path.join(fname, manifest_file_name):
-                                        # we don't want to extract the manifest again
-                                        continue
-                                    elif member.isdir():
-                                        if not os.path.isdir(os.path.join(destination_folder, member.name)):
-                                            member_collection.append(member)
-                                    elif not os.path.isfile(existing_file_full_path):
-                                        # file doesn't exist. manifest or not, just extract.
-                                        member_collection.append(member)
-
-                                    # at this point we have a file in the tar that exist on the file-system
-                                    elif member.size == os.stat(existing_file_full_path).st_size:
-                                        # damn! same size. we must compare checksum
-                                        if member.name in tar_content_per_manifest: # just to be on the safe side
-                                            cs_ratsui = tar_content_per_manifest[member.name]['checksum']
-                                            cs_matsui = utils.get_file_checksum(existing_file_full_path)
-                                            if cs_ratsui == cs_matsui:
-                                                # this is the only case we will skip a member
-                                                pass
-                                            else:
-                                                # not same cs? pile it up for extraction
-                                                member_collection.append(member)
-
-                                        else:
-                                            # did someone manually add a file to the tar?
-                                            # this is strange! a file exists in tar but it's not in the manifest!
-                                            member_collection.append(member)
-
-                                    else:
-                                        # different size? we want you
-                                        member_collection.append(member)
-
-                                # extracting only what we need
-                                tar.extractall(destination_folder, members=member_collection)
-
-                            except KeyError:
-                                # that's ok, a manifest is optional. we'll extract everything
-                                self.unconditional_unwtar(tar, destination_folder)
-=======
                     tar.extractall(destination_folder)
->>>>>>> 2a47c3db
 
             if self.no_artifacts:
                 for wtar_file in wtar_file_paths:
@@ -222,13 +129,22 @@
             print("tarfile error while opening file", os.path.abspath(wtar_file_paths[0]))
             raise
 
-    def unconditional_unwtar(self, my_tarfile, dest, manifest_file=None):
-        my_tarfile.extractall(dest)
-        if manifest_file:
-            if os.path.isfile(manifest_file):
-                # oops, we have extracted the manifest as well
-                os.remove(manifest_file)
-
+    def find_split_files(self, first_file):
+        try:
+            norm_first_file = os.path.normpath(first_file) # remove trialing . if any
+            base_folder, base_name = os.path.split(norm_first_file)
+            if not base_folder: base_folder = "."
+            filter_pattern = base_name[:-2] + "??"  # with ?? instead of aa
+            matching_files = sorted(fnmatch.filter((f.name for f in os.scandir(base_folder)), filter_pattern))
+            files_to_read = []
+            for a_file in matching_files:
+                files_to_read.append(os.path.join(base_folder, a_file))
+
+            return files_to_read
+
+        except Exception as es:
+            print("exception while find_split_files", first_file)
+            raise es
 
     def do_check_checksum(self):
         self.progress_staccato_command = True
@@ -416,4 +332,122 @@
             text_to_resolve = rfd.read()
         resolved_text = var_stack.ResolveStrToStr(text_to_resolve)
         with open(output_file, "w") as wfd:
-            wfd.write(resolved_text)+            wfd.write(resolved_text)
+
+    def unconditional_unwtar_guy(self, my_tarfile, dest, manifest_file=None):
+        my_tarfile.extractall(dest)
+        if manifest_file:
+            if os.path.isfile(manifest_file):
+                # oops, we have extracted the manifest as well
+                os.remove(manifest_file)
+
+    def unwtar_a_file_guy(self, wtar_file_paths, destination_folder=None):
+        manifest_file_name = var_stack.ResolveVarToStr("TAR_MANIFEST_FILE_NAME")
+
+        if destination_folder is None:
+            destination_folder, full_file_name_to_unwtar = os.path.split(wtar_file_paths[0])
+        else:
+            stam, full_file_name_to_unwtar = os.path.split(wtar_file_paths[0])
+
+        # we need the root folder name within the .wtar file to map the exact location of the manifest
+        fname = full_file_name_to_unwtar # but...
+        if full_file_name_to_unwtar.endswith(".wtar.aa"):
+            fname = full_file_name_to_unwtar[:-8]
+        elif full_file_name_to_unwtar.endswith(".wtar"):
+            fname = full_file_name_to_unwtar[:-5]
+
+        local_manifest_file = os.path.join(destination_folder, fname, manifest_file_name)
+
+        try:
+            with MultiFileReader("br", wtar_file_paths) as fd:
+                with tarfile.open(fileobj=fd) as tar:
+                    # TODO: since conditional unwtar requires further research, code below is forced
+                    if True:
+                        self.unconditional_unwtar(tar, destination_folder)
+                    else:
+                        if not os.path.isdir(os.path.join(destination_folder, fname)) or not os.listdir(os.path.join(destination_folder, fname)):
+                            # dest folder is empty. there is nothing to compare to so unwtar everything
+                            self.unconditional_unwtar(tar, destination_folder, local_manifest_file)
+                        else:
+                            # let's try to read the manifest
+                            try:
+                                # per doc, extractall() is safer than extract().
+                                # nevertheless, since we just read the manifest from memory, we don't care.
+                                # we will care later with actual extract.
+                                manifest_raw_content = tar.extractfile(os.path.join(fname, manifest_file_name))
+
+                                # yeah, a manifest!
+                                tar_content_per_manifest = {}
+                                for line in manifest_raw_content.readlines():
+                                    line = line.decode('ascii').strip() # we know its ascii
+
+                                    # remarks are not needed nor are folders because we check
+                                    # against existing folder and not against the manifest
+                                    if line.startswith('#') or line.endswith(os.sep):
+                                        continue
+
+                                    # 1. that's what we want to have: Checksum, Path
+                                    # we don't need size because we have member.size, brought to us for free
+                                    # 2. this regex doesn't handle folders! (folders don't have checksum)
+                                    # but since we have excluded them up stairs, it's ok
+                                    m = re.search('(.*) ({}.*)'.format(fname), line)
+                                    if m:
+                                        tar_content_per_manifest[m.group(2)] = {
+                                            'checksum': m.group(1)  # but we need checksum
+                                        }
+
+                                # this will hold members that are different and thus need to be extracted
+                                member_collection = []
+                                for member in tar:
+                                    existing_file_full_path = os.path.join(destination_folder, member.name)
+                                    if member.name == os.path.join(fname, manifest_file_name):
+                                        # we don't want to extract the manifest again
+                                        continue
+                                    elif member.isdir():
+                                        if not os.path.isdir(os.path.join(destination_folder, member.name)):
+                                            member_collection.append(member)
+                                    elif not os.path.isfile(existing_file_full_path):
+                                        # file doesn't exist. manifest or not, just extract.
+                                        member_collection.append(member)
+
+                                    # at this point we have a file in the tar that exist on the file-system
+                                    elif member.size == os.stat(existing_file_full_path).st_size:
+                                        # damn! same size. we must compare checksum
+                                        if member.name in tar_content_per_manifest: # just to be on the safe side
+                                            cs_ratsui = tar_content_per_manifest[member.name]['checksum']
+                                            cs_matsui = utils.get_file_checksum(existing_file_full_path)
+                                            if cs_ratsui == cs_matsui:
+                                                # this is the only case we will skip a member
+                                                pass
+                                            else:
+                                                # not same cs? pile it up for extraction
+                                                member_collection.append(member)
+
+                                        else:
+                                            # did someone manually add a file to the tar?
+                                            # this is strange! a file exists in tar but it's not in the manifest!
+                                            member_collection.append(member)
+
+                                    else:
+                                        # different size? we want you
+                                        member_collection.append(member)
+
+                                # extracting only what we need
+                                tar.extractall(destination_folder, members=member_collection)
+
+                            except KeyError:
+                                # that's ok, a manifest is optional. we'll extract everything
+                                self.unconditional_unwtar(tar, destination_folder)
+
+            if self.no_artifacts:
+                for wtar_file in wtar_file_paths:
+                    os.remove(wtar_file)
+            # self.dynamic_progress("Expanding {wtar_file_paths}".format(**locals()))
+
+        except OSError as e:
+            print("Invalid stream on split file with {}".format(wtar_file_paths[0]))
+            raise e
+
+        except tarfile.TarError:
+            print("tarfile error while opening file", os.path.abspath(wtar_file_paths[0]))
+            raise
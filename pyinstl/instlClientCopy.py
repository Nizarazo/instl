#!/usr/bin/env python3



import os
import pathlib
import utils
from configVar import var_stack
from .instlClient import InstlClient


class InstlClientCopy(InstlClient):
    def __init__(self, initial_vars):
        super().__init__(initial_vars)
        self.read_name_specific_defaults_file(super().__thisclass__.__name__)

    def do_copy(self):
        self.init_copy_vars()

        # unwtar will take place directly so no need to copy those files
        self.ignore_additions = ['.wtar']
        for ignore_item in self.ignore_additions:
            ignore_item_wildcards = '*{}*'.format(ignore_item)
            if ignore_item_wildcards not in self.ignore_list: self.ignore_list.append(ignore_item_wildcards)

        self.create_copy_instructions()

    def init_copy_vars(self):
        self.action_type_to_progress_message = {'pre_copy': "pre-install step",
                                                'post_copy': "post-install step",
                                                'pre_copy_to_folder': "pre-copy step",
                                                'post_copy_to_folder': "post-copy step"}
        self.bytes_to_copy = 0
        self.wtar_ratio = 1.3 # ratio between wtar file and it's uncompressed contents
        if "WTAR_RATIO" in var_stack:
            self.wtar_ratio = float(var_stack.ResolveVarToStr("WTAR_RATIO"))
        self.calc_user_cache_dir_var() # this will set USER_CACHE_DIR if it was not explicitly defined
        self.ignore_list = var_stack.ResolveVarToList("COPY_IGNORE_PATTERNS")

    def write_copy_debug_info(self):
        try:
            if var_stack.defined('ECHO_LOG_FILE'):
                log_file_path = var_stack.ResolveVarToStr("ECHO_LOG_FILE")
                log_folder, log_file = os.path.split(log_file_path)
                with open(os.path.join(log_folder, "sync-folder-manifest.txt"), "w", encoding='utf-8') as wfd:
                    repo_sync_dir = var_stack.ResolveVarToStr("COPY_SOURCES_ROOT_DIR")
                    wfd.write(utils.folder_listing(repo_sync_dir))
        except Exception:
            pass # if it did not work - forget it

    def write_copy_to_folder_debug_info(self, folder_path):
        try:
            if var_stack.defined('ECHO_LOG_FILE'):
                log_file_path = var_stack.ResolveVarToStr("ECHO_LOG_FILE")
                log_folder, log_file = os.path.split(log_file_path)
                manifests_log_folder = os.path.join(log_folder, "manifests")
                os.makedirs(manifests_log_folder, exist_ok=True)
                folder_path_parent, folder_name = os.path.split(var_stack.ResolveStrToStr(folder_path))
                ls_output_file = os.path.join(manifests_log_folder, folder_name+"-folder-manifest.txt")
                create_folder_ls_command_parts = [self.platform_helper.run_instl(), "ls",
                                              "--in", '"."',
                                              "--out", utils.quoteme_double(ls_output_file)]
                self.batch_accum += " ".join(create_folder_ls_command_parts)
        except Exception:
            pass # if it did not work - forget it

    def create_copy_instructions(self):
        self.create_sync_folder_manifest_command("before-copy")
        # If we got here while in synccopy command, there is no need to read the info map again.
        # If we got here while in copy command, read HAVE_INFO_MAP_FOR_COPY which defaults to HAVE_INFO_MAP_PATH.
        # Copy might be called after the sync batch file was created
        # but before it was executed in which case HAVE_INFO_MAP_FOR_COPY will be defined to NEW_HAVE_INFO_MAP_PATH.
        if len(self.info_map_table.files_read_list) == 0:
            have_info_path = var_stack.ResolveVarToStr("HAVE_INFO_MAP_FOR_COPY")
            self.read_info_map_from_file(have_info_path)

        # copy and actions instructions for sources
        self.batch_accum.set_current_section('copy')
        self.batch_accum += self.platform_helper.progress("Starting copy from $(COPY_SOURCES_ROOT_DIR)")

        self.accumulate_unique_actions_for_active_iids('pre_copy')
        self.batch_accum += self.platform_helper.new_line()

        sorted_target_folder_list = sorted(self.all_items_by_target_folder,
                                           key=lambda fold: var_stack.ResolveStrToStr(fold))

        # first create all target folders so to avoid dependency order problems such as creating links between folders
        self.create_create_folders_instructions(sorted_target_folder_list)

        if 'Mac' in var_stack.ResolveVarToList("__CURRENT_OS_NAMES__") and 'Mac' in var_stack.ResolveVarToList("TARGET_OS"):
            self.pre_copy_mac_handling()

        for target_folder_path in sorted_target_folder_list:
<<<<<<< HEAD
            self.create_copy_instructions_for_target_folder(target_folder_path)

        # actions instructions for sources that do not need copying, here folder_name is the sync folder
        for sync_folder_name in sorted(self.no_copy_items_by_sync_folder.keys()):
            self.create_copy_instructions_for_no_copy_folder(sync_folder_name)
=======
            num_items_copied_to_folder = 0
            items_in_folder = sorted(self.all_items_by_target_folder[target_folder_path])
            resolved_target_folder_path = self.pre_resolve_path(target_folder_path)
            self.batch_accum += self.platform_helper.new_line()
            self.batch_accum += self.platform_helper.remark("- Begin folder {0}".format(resolved_target_folder_path))
            self.batch_accum += self.platform_helper.cd(resolved_target_folder_path)
            self.batch_accum += self.platform_helper.progress("copy to {0} ...".format(resolved_target_folder_path))

            # accumulate pre_copy_to_folder actions from all items, eliminating duplicates
            self.accumulate_unique_actions_for_active_iids('pre_copy_to_folder', items_in_folder)

            batch_accum_len_before = len(self.batch_accum)
            self.batch_accum += self.platform_helper.copy_tool.begin_copy_folder()
            for IID in items_in_folder:
                with self.install_definitions_index[IID].push_var_stack_scope() as installi:
                    self.batch_accum += self.platform_helper.remark("-- Begin iid {0}".format(installi.iid))
                    for source_var in sorted(var_stack.get_configVar_obj("iid_source_var_list")):
                        source = var_stack.ResolveVarToList(source_var)
                        need_to_copy_source = installi.last_require_repo_rev == 0 or installi.last_require_repo_rev < self.get_max_repo_rev_for_source(source)
                        #print(installi.name, installi.last_require_repo_rev, need_to_copy_source, self.get_max_repo_rev_for_source(source))
                        if need_to_copy_source:
                            self.batch_accum += self.platform_helper.remark("--- Begin source {0}".format(source[0]))
                            num_items_copied_to_folder += 1
                            self.batch_accum += var_stack.ResolveVarToList("iid_action_list_pre_copy_item", default=[])
                            self.create_copy_instructions_for_source(source, installi.name_and_version)
                            self.batch_accum += var_stack.ResolveVarToList("iid_action_list_post_copy_item", default=[])
                            self.batch_accum += self.platform_helper.remark("--- End source {0}".format(source[0]))
                    self.batch_accum += self.platform_helper.remark("-- End iid {0}".format(installi.iid))
            self.batch_accum += self.platform_helper.copy_tool.end_copy_folder()

            # only if items were actually copied there's need to (Mac only) resolve symlinks
            if num_items_copied_to_folder > 0:
                if 'Mac' in var_stack.ResolveVarToList("__CURRENT_OS_NAMES__") and 'Mac' in var_stack.ResolveVarToList("TARGET_OS"):
                    self.batch_accum += self.platform_helper.progress("Resolve symlinks ...")
                    self.batch_accum += self.platform_helper.resolve_symlink_files()
                    self.batch_accum += self.platform_helper.progress("Resolve symlinks done")

            # accumulate post_copy_to_folder actions from all items, eliminating duplicates
            self.accumulate_unique_actions_for_active_iids('post_copy_to_folder', items_in_folder)
            self.batch_accum += self.platform_helper.progress("Copy to {0} done".format(resolved_target_folder_path))
            #self.write_copy_to_folder_debug_info(target_folder_path)
            self.batch_accum += self.platform_helper.remark("- End folder {0}".format(resolved_target_folder_path))

        # actions instructions for sources that do not need copying, here folder_name is the sync folder
        for sync_folder_name in sorted(self.no_copy_items_by_sync_folder.keys()):
            items_in_folder = self.no_copy_items_by_sync_folder[sync_folder_name]
            self.batch_accum += self.platform_helper.new_line()
            self.batch_accum += self.platform_helper.cd(sync_folder_name)
            self.batch_accum += self.platform_helper.progress("Actions in {0} ...".format(sync_folder_name))

            # accumulate pre_copy_to_folder actions from all items, eliminating duplicates
            self.accumulate_unique_actions_for_active_iids('pre_copy_to_folder', items_in_folder)

            for IID in sorted(items_in_folder):
                with self.install_definitions_index[IID].push_var_stack_scope():
                    for source_var in sorted(var_stack.ResolveVarToList("iid_source_var_list", default=[])):
                        source = var_stack.ResolveVarToList(source_var)
                        source_folder, source_name = os.path.split(source[0])
                        to_unwtar = os.path.join(sync_folder_name, source_name)
                        self.batch_accum += self.platform_helper.unwtar_something(to_unwtar, no_artifacts=False, where_to_unwtar='.')
                    self.batch_accum += var_stack.ResolveVarToList("iid_action_list_pre_copy_item", default=[])
                    self.batch_accum += var_stack.ResolveVarToList("iid_action_list_post_copy_item", default=[])

            # accumulate post_copy_to_folder actions from all items, eliminating duplicates
            self.accumulate_unique_actions_for_active_iids('post_copy_to_folder', items_in_folder)

            self.batch_accum += self.platform_helper.progress("{sync_folder_name}".format(**locals()))
            self.batch_accum += self.platform_helper.progress("Actions in {0} done".format(sync_folder_name))
>>>>>>> 546510f1

        print(self.bytes_to_copy, "bytes to copy")

        self.accumulate_unique_actions_for_active_iids('post_copy')

        self.batch_accum.set_current_section('post-copy')
        # Copy have_info file to "site" (e.g. /Library/Application support/... or c:\ProgramData\...)
        # for reference. But when preparing offline installers the site location is the same as the sync location
        # so copy should be avoided.
        if var_stack.ResolveVarToStr("HAVE_INFO_MAP_PATH") != var_stack.ResolveVarToStr("SITE_HAVE_INFO_MAP_PATH"):
            self.batch_accum += self.platform_helper.mkdir_with_owner("$(SITE_REPO_BOOKKEEPING_DIR)")
            self.batch_accum += self.platform_helper.progress("Created folder $(SITE_REPO_BOOKKEEPING_DIR)")
            self.batch_accum += self.platform_helper.copy_file_to_file("$(HAVE_INFO_MAP_PATH)", "$(SITE_HAVE_INFO_MAP_PATH)")
            self.batch_accum += self.platform_helper.progress("Copied $(HAVE_INFO_MAP_PATH) to $(SITE_HAVE_INFO_MAP_PATH)")

        self.platform_helper.copy_tool.finalize()

        self.create_require_file_instructions()

        # messages about orphan iids
        for iid in sorted(var_stack.ResolveVarToList("__ORPHAN_INSTALL_TARGETS__")):
            self.batch_accum += self.platform_helper.echo("Don't know how to install " + iid)
        self.batch_accum += self.platform_helper.progress("Done copy")

    def calc_size_of_file_item(self, a_file_item):
        """ for use with builtin function reduce to calculate the unwtarred size of a file """
        if a_file_item.is_wtar_file():
            item_size = int(float(a_file_item.size) * self.wtar_ratio)
        else:
            item_size = a_file_item.size
        return item_size

    def create_copy_instructions_for_file(self, source_path, name_for_progress_message):
        source_files = self.info_map_table.get_required_for_file(source_path)
        first_wtar_item = None

        for source_file in source_files:
            source_file.sync_path = os.path.normpath("$(COPY_SOURCES_ROOT_DIR)/" + source_file.path)
            if not any(ignore_item in source_file.name() for ignore_item in self.ignore_additions):

                # ignore_list is passed for the sake of completeness but is not being used further down the road in copy_file_to_dir
                self.batch_accum += self.platform_helper.copy_tool.copy_file_to_dir(source_file.sync_path, ".",
                                                                                    link_dest=True,
<<<<<<< HEAD
                                                                                    ignore=self.ignore_list)

=======
                                                                                    ignore=self.ignore_list) 
                                                                                    
>>>>>>> 546510f1
                self.batch_accum += self.platform_helper.echo("copy {source_file.sync_path}".format(**locals()))

                if 'Mac' in var_stack.ResolveVarToList("__CURRENT_OS_NAMES__") and 'Mac' in var_stack.ResolveVarToList("TARGET_OS"):
                    if not source_file.path.endswith(".symlink"):
                        self.batch_accum += self.platform_helper.chmod(source_file.chmod_spec(), source_file.name())
                        self.batch_accum += self.platform_helper.echo("chmod {} {}".format(source_file.chmod_spec(), source_file.name()))
                    else:   # a hack to prevent chmod for symlink files because .symlink files might have been already handled
                            # by resolve_symlinks in the sync stage by instl version <= 1.0.
                        self.batch_accum += self.platform_helper.echo("Skip chmod for symlink {}".format(source_file.name()))

                self.bytes_to_copy += self.calc_size_of_file_item(source_file)

            if source_file.is_first_wtar_file():
                first_wtar_item = source_file

        if first_wtar_item:
            self.batch_accum += self.platform_helper.progress("Expand {name_for_progress_message} ...".format(**locals()))
            self.batch_accum += self.platform_helper.unwtar_something(first_wtar_item.sync_path, no_artifacts=False, where_to_unwtar='.')
            self.batch_accum += self.platform_helper.unlock(first_wtar_item.name_without_wtar_extension())
            self.batch_accum += self.platform_helper.progress("Expand {name_for_progress_message} done".format(**locals()))

    def create_copy_instructions_for_dir_cont(self, source_path, name_for_progress_message):
        source_path_abs = os.path.normpath("$(COPY_SOURCES_ROOT_DIR)/" + source_path)
        self.batch_accum += self.platform_helper.copy_tool.copy_dir_contents_to_dir(source_path_abs, ".",
                                                                                    link_dest=True,
                                                                                    ignore=self.ignore_list,
                                                                                    preserve_dest_files=True)  # preserve files already in destination

        self.batch_accum += self.platform_helper.echo("copy {source_path_abs}".format(**locals()))
        source_items = self.info_map_table.get_items_in_dir(dir_path=source_path, what="any")

        num_wtars = 0
        for source_item in source_items:
            if 'Mac' in var_stack.ResolveVarToList("__CURRENT_OS_NAMES__") and 'Mac' in var_stack.ResolveVarToList("TARGET_OS"):
                if not any(ignore_item in source_item.name() for ignore_item in self.ignore_additions):
                    source_path_relative_to_current_dir = source_item.path_starting_from_dir(source_path)
                    if not source_item.path.endswith(".symlink"):
                        self.batch_accum += self.platform_helper.chmod(source_item.chmod_spec(), source_path_relative_to_current_dir)
                        self.batch_accum += self.platform_helper.echo("chmod {} {}".format(source_item.chmod_spec(), source_path_relative_to_current_dir))
                    else:   # a hack to prevent chmod for symlink files because .symlink files might have been already handled
                            # by resolve_symlinks in the sync stage by instl version <= 1.0.
                        self.batch_accum += self.platform_helper.echo("Skip chmod for symlink {}".format(source_path_relative_to_current_dir))

            # check if there are .wtar files (complete or partial)
            self.bytes_to_copy += self.calc_size_of_file_item(source_item)
            if source_item.is_first_wtar_file():
               num_wtars += 1
<<<<<<< HEAD

=======
               
>>>>>>> 546510f1
        if num_wtars > 0:
            self.batch_accum += self.platform_helper.progress("Expand {name_for_progress_message} ...".format(**locals()))
            self.batch_accum += self.platform_helper.unwtar_something(source_path_abs, no_artifacts=False, where_to_unwtar='.')
            self.batch_accum += self.platform_helper.progress("Expand {name_for_progress_message} done".format(**locals()))
            self.batch_accum += self.platform_helper.unlock('.', recursive=True)
<<<<<<< HEAD

=======
                
>>>>>>> 546510f1
    def create_copy_instructions_for_files(self, source_path, name_for_progress_message):
        source_path_abs = os.path.normpath("$(COPY_SOURCES_ROOT_DIR)/" + source_path)
        self.batch_accum += self.platform_helper.copy_tool.copy_dir_files_to_dir(source_path_abs, ".",
                                                                                 link_dest=True,
                                                                                 ignore=self.ignore_list)
        self.batch_accum += self.platform_helper.echo("copy {source_path_abs}".format(**locals()))

        source_files = self.info_map_table.get_items_in_dir(dir_path=source_path, what="file", levels_deep=1)

        num_wtars = 0
        for source_file in source_files:
            if 'Mac' in var_stack.ResolveVarToList("__CURRENT_OS_NAMES__") and 'Mac' in var_stack.ResolveVarToList("TARGET_OS"):
                if not any(ignore_item in source_file.name() for ignore_item in self.ignore_additions):
                    if not source_file.path.endswith(".symlink"):
                        self.batch_accum += self.platform_helper.chmod(source_file.chmod_spec(), source_file.name())
                        self.batch_accum += self.platform_helper.echo("chmod {} {}".format(source_file.chmod_spec(), source_file.name()))
                    else:   # a hack to prevent chmod for symlink files because .symlink files might have been already handled
                            # by resolve_symlinks in the sync stage by instl version <= 1.0.
                        self.batch_accum += self.platform_helper.echo("Skip chmod for symlink {}".format(source_file.name()))

            # check if there are .wtar files (complete or partial)
            self.bytes_to_copy += self.calc_size_of_file_item(source_file)
            if source_file.is_first_wtar_file():
                num_wtars += 1
<<<<<<< HEAD

=======
                
>>>>>>> 546510f1
        if num_wtars > 0:
            self.batch_accum += self.platform_helper.progress("Expand {name_for_progress_message} ...".format(**locals()))
            self.batch_accum += self.platform_helper.unwtar_something(source_path_abs, no_artifacts=False, where_to_unwtar='.')
            self.batch_accum += self.platform_helper.progress("Expand {name_for_progress_message} done".format(**locals()))
            self.batch_accum += self.platform_helper.unlock('.', recursive=True)

    def create_copy_instructions_for_dir(self, source_path, name_for_progress_message):
        dir_item = self.info_map_table.get_item(source_path, what="dir")
        if dir_item is not None:
            source_path_abs = os.path.normpath("$(COPY_SOURCES_ROOT_DIR)/" + source_path)
            self.batch_accum += self.platform_helper.copy_tool.copy_dir_to_dir(source_path_abs, ".",
                                                                               link_dest=True,
                                                                               ignore=self.ignore_list)
            source_items = self.info_map_table.get_items_in_dir(dir_path=source_path, what="any")

            source_path_dir, source_path_name = os.path.split(source_path)

            num_wtars = 0
            for source_item in source_items:
                if 'Mac' in var_stack.ResolveVarToList("__CURRENT_OS_NAMES__") and 'Mac' in var_stack.ResolveVarToList("TARGET_OS"):
                    if not any(ignore_item in source_item.name() for ignore_item in self.ignore_additions):
                        source_path_relative_to_current_dir = source_item.path_starting_from_dir(source_path_dir)
                        if not source_item.path.endswith(".symlink"):
                            self.batch_accum += self.platform_helper.chmod(source_item.chmod_spec(), source_path_relative_to_current_dir)
                            self.batch_accum += self.platform_helper.echo("chmod {} {}".format(source_item.chmod_spec(), source_path_relative_to_current_dir))
                        else:   # a hack to prevent chmod for symlink files because .symlink files might have been already handled
                                # by resolve_symlinks in the sync stage by instl version <= 1.0.
                            self.batch_accum += self.platform_helper.echo("Skip chmod for symlink {}".format(source_path_relative_to_current_dir))

                # check if there are .wtar files (complete or partial)
                self.bytes_to_copy += self.calc_size_of_file_item(source_item)
                if source_item.is_first_wtar_file():
                    num_wtars += 1
                    
            if num_wtars > 0:
                self.batch_accum += self.platform_helper.progress("Expand {name_for_progress_message} ...".format(**locals()))
                self.batch_accum += self.platform_helper.unwtar_something(source_path_abs, no_artifacts=False, where_to_unwtar=source_path_name)
                self.batch_accum += self.platform_helper.progress("Expand {name_for_progress_message} done".format(**locals()))
                self.batch_accum += self.platform_helper.unlock(".", recursive=True)

            if not any(ignore_item in source_path_name for ignore_item in self.ignore_additions):
                if 'Mac' in var_stack.ResolveVarToList("__CURRENT_OS_NAMES__"):
                    self.batch_accum += self.platform_helper.chmod("-R -f a+rwX", source_path_name)
                    self.batch_accum += self.platform_helper.echo(
                        "chmod {} {}".format("-R -f a+rwX", source_path_name))
        else:
            # it might be a dir that was wtarred
            self.create_copy_instructions_for_file(source_path, name_for_progress_message)

    def create_copy_instructions_for_source(self, source, name_for_progress_message):
        """ source is a tuple (source_path, tag), where tag is either !file or !dir
        """

        self.batch_accum += self.platform_helper.progress("Copy {0} ...".format(name_for_progress_message))
        if source[1] == '!file':  # get a single file
            self.create_copy_instructions_for_file(source[0], name_for_progress_message)
        elif source[1] == '!dir_cont':  # get all files and folders from a folder
            self.create_copy_instructions_for_dir_cont(source[0], name_for_progress_message)
        elif source[1] == '!dir':  # !dir
            self.create_copy_instructions_for_dir(source[0], name_for_progress_message)
        else:
            raise ValueError("unknown source type "+source[1]+" for "+source[0])
        self.batch_accum += self.platform_helper.progress("Copy {0} done".format(name_for_progress_message))

    # special handling when running on Mac OS
    def pre_copy_mac_handling(self):
        required_and_exec = self.info_map_table.get_required_exec_items(what="file")
        num_files_to_set_exec = len(required_and_exec)
        if num_files_to_set_exec > 0:
            self.batch_accum += self.platform_helper.pushd("$(COPY_SOURCES_ROOT_DIR)")
            have_info_path = var_stack.ResolveVarToStr("REQUIRED_INFO_MAP_PATH")
            self.batch_accum += self.platform_helper.set_exec_for_folder(have_info_path)
            self.platform_helper.num_items_for_progress_report += num_files_to_set_exec
            self.batch_accum += self.platform_helper.progress("Set exec done")
            self.batch_accum += self.platform_helper.new_line()
            self.batch_accum += self.platform_helper.popd()

    def get_max_repo_rev_for_source(self, source):
        retVal = self.info_map_table.get_max_repo_rev_for_source(source)
        return retVal

<<<<<<< HEAD
=======
    # Todo: move function to a better location
    def pre_resolve_path(self, path_to_resolve):
        """ for some paths we cannot wait for resolution in the batch file"""
        resolved_path = var_stack.ResolveStrToStr(path_to_resolve)
        try:
            resolved_path = str(pathlib.Path(resolved_path).resolve())
        except:
            pass
        return resolved_path

>>>>>>> 546510f1
    def create_create_folders_instructions(self, folder_list):
        if len(folder_list) > 0:
            self.batch_accum += self.platform_helper.progress("Create folders ...")
            for target_folder_path in folder_list:
                resolved_target_folder_path = self.pre_resolve_path(target_folder_path)
<<<<<<< HEAD
                self.batch_accum += self.platform_helper.progress("Create folder {0} ...".format(target_folder_path))
                if os.path.isfile(var_stack.ResolveStrToStr(resolved_target_folder_path)):
=======
                self.batch_accum += self.platform_helper.progress("Create folder {0} ...".format(resolved_target_folder_path))
                if os.path.isfile(resolved_target_folder_path):
>>>>>>> 546510f1
                    # weird as it maybe, some users have files where a folder should be.
                    # test for isfile is done here rather than in the batch file, because
                    # Windows does not have proper way to check "is file" in a batch.
                    self.batch_accum += self.platform_helper.rmfile(resolved_target_folder_path)
                    self.batch_accum += self.platform_helper.progress("Removed file that should be a folder {0}".format(target_folder_path))
                self.batch_accum += self.platform_helper.mkdir_with_owner(resolved_target_folder_path)
                self.batch_accum += self.platform_helper.progress("Create folder {0} done".format(resolved_target_folder_path))
<<<<<<< HEAD
            self.batch_accum += self.platform_helper.progress("Create folders done")

    def create_copy_instructions_for_target_folder(self, target_folder_path):
            num_items_copied_to_folder = 0
            items_in_folder = sorted(self.all_items_by_target_folder[target_folder_path])
            self.batch_accum += self.platform_helper.new_line()
            self.batch_accum += self.platform_helper.remark("- Begin folder {0}".format(target_folder_path))
            self.batch_accum += self.platform_helper.cd(target_folder_path)
            self.batch_accum += self.platform_helper.progress("copy to {0} ...".format(target_folder_path))

            # accumulate pre_copy_to_folder actions from all items, eliminating duplicates
            self.accumulate_unique_actions_for_active_iids('pre_copy_to_folder', items_in_folder)

            batch_accum_len_before = len(self.batch_accum)
            self.batch_accum += self.platform_helper.copy_tool.begin_copy_folder()
            for IID in items_in_folder:
                with self.install_definitions_index[IID].push_var_stack_scope() as installi:
                    self.batch_accum += self.platform_helper.remark("-- Begin iid {0}".format(installi.iid))
                    for source_var in sorted(var_stack.get_configVar_obj("iid_source_var_list")):
                        source = var_stack.ResolveVarToList(source_var)
                        need_to_copy_source = installi.last_require_repo_rev == 0 or installi.last_require_repo_rev < self.get_max_repo_rev_for_source(source)
                        if need_to_copy_source:
                            self.batch_accum += self.platform_helper.remark("--- Begin source {0}".format(source[0]))
                            num_items_copied_to_folder += 1
                            self.batch_accum += var_stack.ResolveVarToList("iid_action_list_pre_copy_item", default=[])
                            self.create_copy_instructions_for_source(source, installi.name_and_version)
                            self.batch_accum += var_stack.ResolveVarToList("iid_action_list_post_copy_item", default=[])
                            self.batch_accum += self.platform_helper.remark("--- End source {0}".format(source[0]))
                    self.batch_accum += self.platform_helper.remark("-- End iid {0}".format(installi.iid))
            self.batch_accum += self.platform_helper.copy_tool.end_copy_folder()

            # only if items were actually copied there's need to (Mac only) resolve symlinks
            if num_items_copied_to_folder > 0:
                if 'Mac' in var_stack.ResolveVarToList("__CURRENT_OS_NAMES__") and 'Mac' in var_stack.ResolveVarToList("TARGET_OS"):
                    self.batch_accum += self.platform_helper.progress("Resolve symlinks ...")
                    self.batch_accum += self.platform_helper.resolve_symlink_files()
                    self.batch_accum += self.platform_helper.progress("Resolve symlinks done")

            # accumulate post_copy_to_folder actions from all items, eliminating duplicates
            self.accumulate_unique_actions_for_active_iids('post_copy_to_folder', items_in_folder)
            self.batch_accum += self.platform_helper.progress("Copy to {0} done".format(target_folder_path))
            self.batch_accum += self.platform_helper.remark("- End folder {0}".format(target_folder_path))

    # Todo: move function to a better location
    def pre_resolve_path(self, path_to_resolve):
        """ for some paths we cannot wait for resolution in the batch file"""
        resolved_path = var_stack.ResolveStrToStr(path_to_resolve)
        try:
            resolved_path = str(pathlib.Path(resolved_path).resolve())
        except:
            pass
        return resolved_path

    def create_copy_instructions_for_no_copy_folder(self, sync_folder_name):
        """ Instructions for sources that do not need copying
            These are sources that do not have 'install_folder' section OR those with active
            'direct_sync' section.
        """
        self.batch_accum.begin_transaction()

        actual_instructions = 0  # num "real" instruction not including cd, newline, progress, echo etc...

        items_in_folder = self.no_copy_items_by_sync_folder[sync_folder_name]
        self.batch_accum += self.platform_helper.new_line()
        self.batch_accum += self.platform_helper.cd(sync_folder_name)
        self.batch_accum += self.platform_helper.progress("Actions in {0} ...".format(sync_folder_name))

        # accumulate pre_copy_to_folder actions from all items, eliminating duplicates
        actual_instructions += self.accumulate_unique_actions_for_active_iids('pre_copy_to_folder', items_in_folder)

        num_wtars = 0
        for IID in sorted(items_in_folder):
            with self.install_definitions_index[IID].push_var_stack_scope():
                for source_var in sorted(var_stack.ResolveVarToList("iid_source_var_list", default=[])):
                    source = var_stack.ResolveVarToList(source_var)
                    num_wtars = self.info_map_table.count_wtar_items_of_dir(source[0]);
                self.batch_accum.begin_transaction()
                self.batch_accum += var_stack.ResolveVarToList("iid_action_list_pre_copy_item", default=[])
                self.batch_accum += var_stack.ResolveVarToList("iid_action_list_post_copy_item", default=[])
                actual_instructions += self.batch_accum.end_transaction()

        if num_wtars > 0:
            source_folder, source_name = os.path.split(source[0])
            #to_unwtar = os.path.join(sync_folder_name, source_name)
            self.batch_accum += self.platform_helper.unwtar_something(sync_folder_name, no_artifacts=False, where_to_unwtar='.')
            actual_instructions += 1

        # accumulate post_copy_to_folder actions from all items, eliminating duplicates
        actual_instructions += self.accumulate_unique_actions_for_active_iids('post_copy_to_folder', items_in_folder)

        self.batch_accum += self.platform_helper.progress("{sync_folder_name}".format(**locals()))
        self.batch_accum += self.platform_helper.progress("Actions in {0} done".format(sync_folder_name))

        if actual_instructions > 0:
            self.batch_accum.end_transaction()
        else:
            self.batch_accum.cancel_transaction()
=======
            self.batch_accum += self.platform_helper.progress("Create folders done")
>>>>>>> 546510f1
<|MERGE_RESOLUTION|>--- conflicted
+++ resolved
@@ -64,6 +64,21 @@
         except Exception:
             pass # if it did not work - forget it
 
+    def create_create_folders_instructions(self, folder_list):
+        if len(folder_list) > 0:
+            self.batch_accum += self.platform_helper.progress("Create folders ...")
+            for target_folder_path in folder_list:
+                self.batch_accum += self.platform_helper.progress("Create folder {0} ...".format(target_folder_path))
+                if os.path.isfile(var_stack.ResolveStrToStr(target_folder_path)):
+                    # weird as it maybe, some users have files where a folder should be.
+                    # test for isfile is done here rather than in the batch file, because
+                    # Windows does not have proper way to check "is file" in a batch.
+                    self.batch_accum += self.platform_helper.rmfile(target_folder_path)
+                    self.batch_accum += self.platform_helper.progress("Removed file that should be a folder {0}".format(target_folder_path))
+                self.batch_accum += self.platform_helper.mkdir_with_owner(target_folder_path)
+                self.batch_accum += self.platform_helper.progress("Create folder {0} done".format(target_folder_path))
+            self.batch_accum += self.platform_helper.progress("Create folders done")
+
     def create_copy_instructions(self):
         self.create_sync_folder_manifest_command("before-copy")
         # If we got here while in synccopy command, there is no need to read the info map again.
@@ -78,6 +93,7 @@
         self.batch_accum.set_current_section('copy')
         self.batch_accum += self.platform_helper.progress("Starting copy from $(COPY_SOURCES_ROOT_DIR)")
 
+        #self.accumulate_unique_actions('pre_copy', var_stack.ResolveVarToList("__FULL_LIST_OF_INSTALL_TARGETS__"))
         self.accumulate_unique_actions_for_active_iids('pre_copy')
         self.batch_accum += self.platform_helper.new_line()
 
@@ -91,13 +107,7 @@
             self.pre_copy_mac_handling()
 
         for target_folder_path in sorted_target_folder_list:
-<<<<<<< HEAD
-            self.create_copy_instructions_for_target_folder(target_folder_path)
-
-        # actions instructions for sources that do not need copying, here folder_name is the sync folder
-        for sync_folder_name in sorted(self.no_copy_items_by_sync_folder.keys()):
-            self.create_copy_instructions_for_no_copy_folder(sync_folder_name)
-=======
+            from direct-sync# self.create_copy_instructions_for_target_folder(target_folder_path)
             num_items_copied_to_folder = 0
             items_in_folder = sorted(self.all_items_by_target_folder[target_folder_path])
             resolved_target_folder_path = self.pre_resolve_path(target_folder_path)
@@ -143,6 +153,7 @@
 
         # actions instructions for sources that do not need copying, here folder_name is the sync folder
         for sync_folder_name in sorted(self.no_copy_items_by_sync_folder.keys()):
+            from direct-sync # self.create_copy_instructions_for_no_copy_folder(sync_folder_name)
             items_in_folder = self.no_copy_items_by_sync_folder[sync_folder_name]
             self.batch_accum += self.platform_helper.new_line()
             self.batch_accum += self.platform_helper.cd(sync_folder_name)
@@ -166,7 +177,6 @@
 
             self.batch_accum += self.platform_helper.progress("{sync_folder_name}".format(**locals()))
             self.batch_accum += self.platform_helper.progress("Actions in {0} done".format(sync_folder_name))
->>>>>>> 546510f1
 
         print(self.bytes_to_copy, "bytes to copy")
 
@@ -210,13 +220,8 @@
                 # ignore_list is passed for the sake of completeness but is not being used further down the road in copy_file_to_dir
                 self.batch_accum += self.platform_helper.copy_tool.copy_file_to_dir(source_file.sync_path, ".",
                                                                                     link_dest=True,
-<<<<<<< HEAD
-                                                                                    ignore=self.ignore_list)
-
-=======
                                                                                     ignore=self.ignore_list) 
                                                                                     
->>>>>>> 546510f1
                 self.batch_accum += self.platform_helper.echo("copy {source_file.sync_path}".format(**locals()))
 
                 if 'Mac' in var_stack.ResolveVarToList("__CURRENT_OS_NAMES__") and 'Mac' in var_stack.ResolveVarToList("TARGET_OS"):
@@ -264,21 +269,13 @@
             self.bytes_to_copy += self.calc_size_of_file_item(source_item)
             if source_item.is_first_wtar_file():
                num_wtars += 1
-<<<<<<< HEAD
-
-=======
-               
->>>>>>> 546510f1
+
         if num_wtars > 0:
             self.batch_accum += self.platform_helper.progress("Expand {name_for_progress_message} ...".format(**locals()))
             self.batch_accum += self.platform_helper.unwtar_something(source_path_abs, no_artifacts=False, where_to_unwtar='.')
             self.batch_accum += self.platform_helper.progress("Expand {name_for_progress_message} done".format(**locals()))
             self.batch_accum += self.platform_helper.unlock('.', recursive=True)
-<<<<<<< HEAD
-
-=======
                 
->>>>>>> 546510f1
     def create_copy_instructions_for_files(self, source_path, name_for_progress_message):
         source_path_abs = os.path.normpath("$(COPY_SOURCES_ROOT_DIR)/" + source_path)
         self.batch_accum += self.platform_helper.copy_tool.copy_dir_files_to_dir(source_path_abs, ".",
@@ -303,11 +300,7 @@
             self.bytes_to_copy += self.calc_size_of_file_item(source_file)
             if source_file.is_first_wtar_file():
                 num_wtars += 1
-<<<<<<< HEAD
-
-=======
-                
->>>>>>> 546510f1
+
         if num_wtars > 0:
             self.batch_accum += self.platform_helper.progress("Expand {name_for_progress_message} ...".format(**locals()))
             self.batch_accum += self.platform_helper.unwtar_something(source_path_abs, no_artifacts=False, where_to_unwtar='.')
@@ -341,7 +334,7 @@
                 self.bytes_to_copy += self.calc_size_of_file_item(source_item)
                 if source_item.is_first_wtar_file():
                     num_wtars += 1
-                    
+
             if num_wtars > 0:
                 self.batch_accum += self.platform_helper.progress("Expand {name_for_progress_message} ...".format(**locals()))
                 self.batch_accum += self.platform_helper.unwtar_something(source_path_abs, no_artifacts=False, where_to_unwtar=source_path_name)
@@ -389,8 +382,6 @@
         retVal = self.info_map_table.get_max_repo_rev_for_source(source)
         return retVal
 
-<<<<<<< HEAD
-=======
     # Todo: move function to a better location
     def pre_resolve_path(self, path_to_resolve):
         """ for some paths we cannot wait for resolution in the batch file"""
@@ -401,19 +392,13 @@
             pass
         return resolved_path
 
->>>>>>> 546510f1
     def create_create_folders_instructions(self, folder_list):
         if len(folder_list) > 0:
             self.batch_accum += self.platform_helper.progress("Create folders ...")
             for target_folder_path in folder_list:
                 resolved_target_folder_path = self.pre_resolve_path(target_folder_path)
-<<<<<<< HEAD
-                self.batch_accum += self.platform_helper.progress("Create folder {0} ...".format(target_folder_path))
-                if os.path.isfile(var_stack.ResolveStrToStr(resolved_target_folder_path)):
-=======
                 self.batch_accum += self.platform_helper.progress("Create folder {0} ...".format(resolved_target_folder_path))
                 if os.path.isfile(resolved_target_folder_path):
->>>>>>> 546510f1
                     # weird as it maybe, some users have files where a folder should be.
                     # test for isfile is done here rather than in the batch file, because
                     # Windows does not have proper way to check "is file" in a batch.
@@ -421,7 +406,22 @@
                     self.batch_accum += self.platform_helper.progress("Removed file that should be a folder {0}".format(target_folder_path))
                 self.batch_accum += self.platform_helper.mkdir_with_owner(resolved_target_folder_path)
                 self.batch_accum += self.platform_helper.progress("Create folder {0} done".format(resolved_target_folder_path))
-<<<<<<< HEAD
+            self.batch_accum += self.platform_helper.progress("Create folders done")
+
+    def create_create_folders_instructions(self, folder_list):
+        if len(folder_list) > 0:
+            self.batch_accum += self.platform_helper.progress("Create folders ...")
+            for target_folder_path in folder_list:
+                resolved_target_folder_path = self.pre_resolve_path(target_folder_path)
+                self.batch_accum += self.platform_helper.progress("Create folder {0} ...".format(target_folder_path))
+                if os.path.isfile(var_stack.ResolveStrToStr(resolved_target_folder_path)):
+                    # weird as it maybe, some users have files where a folder should be.
+                    # test for isfile is done here rather than in the batch file, because
+                    # Windows does not have proper way to check "is file" in a batch.
+                    self.batch_accum += self.platform_helper.rmfile(resolved_target_folder_path)
+                    self.batch_accum += self.platform_helper.progress("Removed file that should be a folder {0}".format(target_folder_path))
+                self.batch_accum += self.platform_helper.mkdir_with_owner(resolved_target_folder_path)
+                self.batch_accum += self.platform_helper.progress("Create folder {0} done".format(resolved_target_folder_path))
             self.batch_accum += self.platform_helper.progress("Create folders done")
 
     def create_copy_instructions_for_target_folder(self, target_folder_path):
@@ -518,7 +518,4 @@
         if actual_instructions > 0:
             self.batch_accum.end_transaction()
         else:
-            self.batch_accum.cancel_transaction()
-=======
-            self.batch_accum += self.platform_helper.progress("Create folders done")
->>>>>>> 546510f1
+            self.batch_accum.cancel_transaction()
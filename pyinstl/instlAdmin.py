--- conflicted
+++ resolved
@@ -433,36 +433,12 @@
             print("created", local_file)
 
     def do_up_repo_rev(self):
-<<<<<<< HEAD
-        s3 		= boto.connect_s3(var_list.resolve("$(AWS_ACCESS_KEY_ID)"), var_list.resolve("$(AWS_SECRET_ACCESS_KEY)"))
-        bucket 	= s3.get_bucket(var_list.resolve("$(S3_BUCKET_NAME)"))
-        key_obj = boto.s3.key.Key(bucket)
-=======
         self.batch_accum.set_current_section('admin')
->>>>>>> 46879713
 
         just_with_number = int(var_list.resolve("$(__JUST_WITH_NUMBER__)"))
         if just_with_number > 0:
             var_list.set_var("REPO_REV").append("$(__JUST_WITH_NUMBER__)")
 
-<<<<<<< HEAD
-        local_file = var_list.resolve("$(ROOT_LINKS_FOLDER)/admin/$(REPO_REV_FILE_NAME).$(REPO_REV)")
-
-        if just_with_number == 0:
-            s3_path = var_list.resolve("admin/$(REPO_REV_FILE_NAME)")
-            key_obj.key = s3_path
-            key_obj.metadata={'Content-Type': 'text/plain'}
-            key_obj.set_contents_from_filename(local_file)
-            key_obj.set_acl('public-read') # must be done after the upload
-            print("uploaded to:", var_list.resolve("http://$(S3_BUCKET_NAME)/"+key_obj.key))
-
-        s3_path = var_list.resolve("admin/$(REPO_REV_FILE_NAME).$(REPO_REV)")
-        key_obj.key = s3_path
-        key_obj.metadata={'Content-Type': 'text/plain'}
-        key_obj.set_contents_from_filename(local_file)
-        key_obj.set_acl('public-read') # must be done after the upload
-        print("uploaded to:", var_list.resolve("http://$(S3_BUCKET_NAME)/"+key_obj.key))
-=======
         if just_with_number == 0:
             self.batch_accum += " ".join( ["aws", "s3", "cp",
                    "\"$(ROOT_LINKS_FOLDER)/admin/$(REPO_REV_FILE_NAME).$(REPO_REV)\"",
@@ -484,7 +460,6 @@
         self.write_batch_file()
         if "__RUN_BATCH_FILE__" in var_list:
             self.run_batch_file()
->>>>>>> 46879713
 
     def do_fix_props(self):
         self.batch_accum.set_current_section('admin')

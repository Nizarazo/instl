--- conflicted
+++ resolved
@@ -5,7 +5,7 @@
 import filecmp
 import io
 import re
-import rsa
+import shutil
 import subprocess
 from collections import defaultdict
 import stat
@@ -416,30 +416,28 @@
             raise ValueError("REPO_REV_FILE_VARS must be defined")
         repo_rev_vars = var_stack.ResolveVarToList("REPO_REV_FILE_VARS")
         var_stack.set_var("REPO_REV").append("$(TARGET_REPO_REV)")  # override the repo rev from the config file
-<<<<<<< HEAD
+
+        # check that the variable names from REPO_REV_FILE_VARS do not contain
+        # names that must not be made public
         var_stack.set_var("__CURR_REPO_FOLDER_HIERARCHY__").append(self.repo_rev_to_folder_hierarchy(var_stack.ResolveVarToStr("TARGET_REPO_REV")))
         var_stack.set_var("REPO_REV_FOLDER_HIERARCHY").append("$(__CURR_REPO_FOLDER_HIERARCHY__)")
 
         var_stack.set_var("INSTL_FOLDER_BASE_URL").append("$(BASE_LINKS_URL)/$(REPO_NAME)/$(__CURR_REPO_FOLDER_HIERARCHY__)/instl")
 
-=======
-
-        # check that the variable names from REPO_REV_FILE_VARS do not contain
-        # names that must not be made public
->>>>>>> e3233fa9
         dangerous_intersection = set(repo_rev_vars).intersection(
             {"AWS_ACCESS_KEY_ID", "AWS_SECRET_ACCESS_KEY", "PRIVATE_KEY", "PRIVATE_KEY_FILE"})
         if dangerous_intersection:
             print("found", str(dangerous_intersection), "in REPO_REV_FILE_VARS, aborting")
             raise ValueError("file REPO_REV_FILE_VARS "+str(dangerous_intersection)+" and so is forbidden to upload")
 
-<<<<<<< HEAD
+        # create checksum for the main info_map file
         var_stack.set_var("RELATIVE_INFO_MAP_URL").append("$(REPO_NAME)/$(__CURR_REPO_FOLDER_HIERARCHY__)/instl/info_map.txt$(WZLIB_EXTENSION)")
         var_stack.set_var("INFO_MAP_FILE_URL").append("$(BASE_LINKS_URL)/$(RELATIVE_INFO_MAP_URL)")
         info_map_file = var_stack.ResolveStrToStr("$(ROOT_LINKS_FOLDER_REPO)/$(__CURR_REPO_FOLDER_HIERARCHY__)/instl/info_map.txt$(WZLIB_EXTENSION)")
         info_map_checksum = utils.get_file_checksum(info_map_file)
         var_stack.set_var("INFO_MAP_CHECKSUM").append(info_map_checksum)
 
+        # create checksum for the main index.yaml file
         # zip the index file
         local_index_file = var_stack.ResolveStrToStr("$(ROOT_LINKS_FOLDER_REPO)/$(__CURR_REPO_FOLDER_HIERARCHY__)/instl/index.yaml")
         zip_local_index_file = var_stack.ResolveStrToStr("$(ROOT_LINKS_FOLDER_REPO)/$(__CURR_REPO_FOLDER_HIERARCHY__)/instl/index.yaml$(WZLIB_EXTENSION)")
@@ -451,20 +449,6 @@
         var_stack.set_var("INDEX_URL").append("$(BASE_LINKS_URL)/$(RELATIVE_INDEX_URL)")
         index_file_checksum = utils.get_file_checksum(zip_local_index_file)
         var_stack.set_var("INDEX_CHECKSUM").append(index_file_checksum)
-=======
-        # create checksum for the main info_map file
-        info_map_file = var_stack.ResolveStrToStr("$(ROOT_LINKS_FOLDER_REPO)/$(TARGET_REPO_REV)/instl/info_map.txt")
-        info_map_sigs = self.create_sig_for_file(info_map_file)
-        var_stack.set_var("INFO_MAP_CHECKSUM").append(info_map_sigs["sha1_checksum"])
-
-        # create checksum for the main index.yaml file
-        var_stack.set_var("INDEX_URL_RELATIVE_PATH").append("$(REPO_NAME)/$(REPO_REV)/instl/index.yaml")
-        var_stack.set_var("INDEX_URL").append("$(S3_BUCKET_BASE_URL)/$(INDEX_URL_RELATIVE_PATH)")
-        index_file = var_stack.ResolveStrToStr("$(ROOT_LINKS_FOLDER_REPO)/$(TARGET_REPO_REV)/instl/index.yaml")
-        index_file_sigs = self.create_sig_for_file(index_file)
-        var_stack.set_var("INDEX_SIG").append(index_file_sigs["SHA-512_rsa_sig"])
-        var_stack.set_var("INDEX_CHECKSUM").append(index_file_sigs["sha1_checksum"])
->>>>>>> e3233fa9
 
         # check that all variables are present
         for var in repo_rev_vars:
@@ -603,7 +587,7 @@
             for symlink_file, link_value in valid_symlinks:
                 symlink_text_path = symlink_file + ".symlink"
                 self.batch_accum += " ".join(("echo", "-n", "'" + link_value + "'", ">", "'" + symlink_text_path + "'"))
-                self.batch_accum += self.platform_helper.rmfile(symlink_file,)
+                self.batch_accum += self.platform_helper.rmfile(symlink_file)
                 self.batch_accum += self.platform_helper.progress(symlink_text_path)
                 self.batch_accum += self.platform_helper.new_line()
 
@@ -1256,8 +1240,6 @@
         for f2r in files_to_read:
             self.info_map_table.read_from_file(f2r)
 
-<<<<<<< HEAD
-=======
     def do_check_instl_folder_integrity(self):
         instl_folder_path = var_stack.ResolveVarToStr("__MAIN_INPUT_FILE__")
         index_path = os.path.join(instl_folder_path, "index.yaml")
@@ -1288,5 +1270,4 @@
                 info_map_full_path = os.path.join(instl_folder_path, item.leaf)
                 info_map_checksum = utils.get_file_checksum(info_map_full_path)
                 if item.checksum != info_map_checksum:
-                    print("bad {} checksum expected: {}, actual: {}".format(item.leaf, item.checksum, info_map_checksum))
->>>>>>> e3233fa9
+                    print("bad {} checksum expected: {}, actual: {}".format(item.leaf, item.checksum, info_map_checksum))
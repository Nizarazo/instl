--- conflicted
+++ resolved
@@ -163,42 +163,11 @@
         retVal = match is None
         return retVal
 
-<<<<<<< HEAD
-    def resolve_string(self, in_str, sep=" "):
-        """ resolve a string that might contain references to values """
-        resolved_list = resolve_list((in_str,), self.resolve_value_callback)
-        retVal = sep.join(resolved_list)
-        return retVal
-
-    # do we need to also resolve lists of strings?
-    def resolveW(self, to_resolve, default="", sep=" "):
-        if not isinstance(to_resolve, str):
-            raise TypeError("Expected to_resolve to be str not ".type(to_resolve))
-        done = False
-        while not done:
-            value_ref_match = value_ref_re.search(to_resolve)
-            if value_ref_match:
-                replace_ref, value_ref = value_ref_match.group('varref_pattern', 'var_name')
-                replace_to = default
-                if value_ref in self:
-                    replace_to = sep.join(self[value_ref])
-                to_resolve = to_resolve.replace(replace_ref, replace_to)
-            else:
-                done = True
-        return to_resolve
-
-    def resolve_value_callback(self, value_to_resolve):
-        """ callback for configVar.ConfigVar.Resolve. value_to_resolve should
-            be a single value name.
-            If value_to_resolve is found and has no value, empty list is returned.
-            If value_to_resolve is not found, None is returned.
-=======
     def resolve(self, str_to_resolve, list_sep=" ", default=None):
         """ Resolve a string, possibly with $() style references.
             For Variables that hold more than one value, the values are connected with list_sep
             which defaults to a single space.
             None existant variables are left as is if default==None, otherwise valie of default is inserted
->>>>>>> 3d201aa4
         """
         resolved_str = str_to_resolve
         search_start_pos = 0
@@ -254,61 +223,6 @@
         retVal = self.resolve( "".join( ("$(", var_name, ")") ))
         return retVal
 
-<<<<<<< HEAD
-def replace_all_from_dict(in_text, *in_replace_only_these, **in_replacement_dic):
-    """ replace all occurrences of the values in in_replace_only_these
-        with the values in in_replacement_dic. If in_replace_only_these is empty
-        use in_replacement_dic.keys() as the list of values to replace."""
-    retVal = in_text
-    if not in_replace_only_these:
-        # use the keys of of the replacement_dic as replace_only_these
-        in_replace_only_these = list(in_replacement_dic.keys())[:]
-    # sort the list by size (longer first) so longer string will be replace before their shorter sub strings
-    for look_for in sorted(in_replace_only_these, key=lambda s: -len(s)):
-        retVal = retVal.replace(look_for, in_replacement_dic[look_for])
-    return retVal
-
-
-def resolve_list(needsResolveList, resolve_callback):
-    """ resolve a list, possibly with $() style references with the help of a resolving function.
-        needsResolveList could be of type that emulates list, specifically configVar.ConfigVar.
-    """
-    replace_dic = dict()
-    resolved_list = list()
-    need_to_resolve_again = False
-    for valueText in needsResolveList:
-        # if the value is only a single $() reference, no quotes,
-        # the resolved values are extending the resolved list
-        single_value_ref_match = only_one_value_ref_re.match(valueText)
-        if single_value_ref_match:
-            var_name = single_value_ref_match.group('var_name')
-            new_values = resolve_callback(var_name)
-            if new_values is not None:
-                resolved_list.extend(new_values)
-                need_to_resolve_again = True
-            else: # var was not found, leave $() reference as is
-                resolved_list.extend( (valueText, ) )
-            continue
-        # if the value is more than a single $() reference,
-        # the resolved values are joined and appended to the resolved list
-        for value_ref_match in value_ref_re.finditer(valueText):
-            # group 'varref_pattern' is the full $(X), group 'var_name' is the X
-            replace_ref, value_ref = value_ref_match.group('varref_pattern', 'var_name')
-            if replace_ref not in replace_dic:
-                resolved_vals = resolve_callback(value_ref)
-                if resolved_vals is not None:
-                    replace_dic[replace_ref] = " ".join(resolved_vals)
-                    need_to_resolve_again = True
-        value_text_resolved = replace_all_from_dict(valueText, **replace_dic)
-        resolved_list.append(value_text_resolved)
-    if need_to_resolve_again:  # another resolve round until no ref-in-ref are left
-        resolved_list = resolve_list(resolved_list, resolve_callback)
-    return tuple(resolved_list)
-=======
     def resolve_var_to_list(self, var_name, list_sep=" ", default=""):
         retVal = self.resolve_to_list( "".join( ("$(", var_name, ")") ))
-        return retVal
-
-# This is the global variable list serving all parts of instl
-var_list = ConfigVarList()
->>>>>>> 3d201aa4
+        return retVal
--- conflicted
+++ resolved
@@ -239,11 +239,7 @@
             return default
         else:
             retVal = list_sep.join(value_list)
-<<<<<<< HEAD
-        return retVal
-=======
             return retVal
->>>>>>> 546510f1
 
     def ResolveVarToList(self, in_var, default=None):
         retVal = list()

from utils import *
from searchPaths import SearchPaths
from instlException import InstlException, InstlFatalException
<<<<<<< HEAD
from parallel_run import run_processes_in_parallel
=======
from parallel_run import run_processes_in_parallel
from log_utils import setup_logging
import platform
current_os = platform.system()
if current_os == 'Darwin':
    from dockutil import dock_util
>>>>>>> 828d914f
<|MERGE_RESOLUTION|>--- conflicted
+++ resolved
@@ -1,13 +1,8 @@
 from utils import *
 from searchPaths import SearchPaths
 from instlException import InstlException, InstlFatalException
-<<<<<<< HEAD
 from parallel_run import run_processes_in_parallel
-=======
-from parallel_run import run_processes_in_parallel
-from log_utils import setup_logging
 import platform
 current_os = platform.system()
 if current_os == 'Darwin':
-    from dockutil import dock_util
->>>>>>> 828d914f
+    from dockutil import dock_util
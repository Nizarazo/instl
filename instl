--- conflicted
+++ resolved
@@ -1,10 +1,6 @@
 #!/usr/local/bin/python2.7
 
-<<<<<<< HEAD
-from __future__ import print_function # 456
-=======
 from __future__ import print_function # 123
->>>>>>> 7a73df27
 
 import sys
 import os

#!/usr/bin/env python3.6


""" main executable for instl """

import sys
# force stdout to be utf-8. Sometimes it opens in ascii encoding
sys.stdout = open(sys.stdout.fileno(), mode='w', encoding='utf8', buffering=1)
import os

import re
import tempfile
import appdirs
import datetime
import random
import string
import sqlite3

from pyinstl.cmdOptions import CommandLineOptions, read_command_line_options
from utils import InstlException
import utils

# umask to 0 so that all files created under sudo, can be re-written under regular user.
os.umask(0)


current_os_names = utils.get_current_os_names()
os_family_name = current_os_names[0]
os_second_name = current_os_names[0]
if len(current_os_names) > 1:
    os_second_name = current_os_names[1]


def get_path_to_instl_app():
    """
    @return: returns the path to this
    """
    application_path = None
    if getattr(sys, 'frozen', False):
        application_path = os.path.realpath(sys.executable)
    elif __file__:
        application_path = os.path.realpath(__file__)
    return application_path


def get_instl_launch_command():
    """
    @return: returns the path to this
    """
    launch_command = None
    if getattr(sys, 'frozen', False):
        launch_command = utils.quoteme_double(os.path.realpath(sys.executable))
    elif __file__:
        if os_family_name == "Win":
            launch_command = " ".join((utils.quoteme_double(sys.executable), utils.quoteme_double(os.path.realpath(__file__))))
        else:
            launch_command = utils.quoteme_double(os.path.realpath(__file__))
    return launch_command


def get_data_folder():
    data_folder = None
    if getattr(sys, 'frozen', False):
        data_folder = getattr(sys, '_MEIPASS', None)
    elif __file__:
        data_folder = os.path.dirname(os.path.realpath(__file__))
    return data_folder


def main():
    """ Main instl entry point. Reads command line options and decides if to go into interactive or client mode.
    """
    options = CommandLineOptions()
    command_names = read_command_line_options(options, sys.argv[1:])
    initial_vars = {"__INSTL_EXE_PATH__": get_path_to_instl_app(),
                    "__CURR_WORKING_DIR__": os.getcwd(),  # the working directory when instl was launched
                    "__INSTL_LAUNCH_COMMAND__": get_instl_launch_command(),
                    "__INSTL_DATA_FOLDER__": get_data_folder(),
                    "__INSTL_DEFAULTS_FOLDER__": "$(__INSTL_DATA_FOLDER__)/defaults",
                    "__INSTL_COMPILED__": str(getattr(sys, 'frozen', False)),
                    "__PYTHON_VERSION__": sys.version_info,
                    "__PYSQLITE3_VERSION__": sqlite3.version,
                    "__SQLITE_VERSION__": sqlite3.sqlite_version,
                    "__COMMAND_NAMES__": command_names,
                    "__CURRENT_OS__": os_family_name,
                    "__CURRENT_OS_SECOND_NAME__": os_second_name,
                    "__CURRENT_OS_NAMES__": current_os_names,
                    "__SITE_DATA_DIR__": os.path.normpath(appdirs.site_data_dir()),
                    "__SITE_CONFIG_DIR__": os.path.normpath(appdirs.site_config_dir()),
                    "__USER_DATA_DIR__": os.path.normpath(appdirs.user_data_dir()),
                    "__USER_CONFIG_DIR__": os.path.normpath(appdirs.user_config_dir()),
                    "__USER_HOME_DIR__": os.path.normpath(os.path.expanduser("~")),
                    "__USER_DESKTOP_DIR__": os.path.normpath("$(__USER_HOME_DIR__)/Desktop"),
                    "__USER_TEMP_DIR__": os.path.normpath(os.path.join(tempfile.gettempdir(), "$(SYNC_BASE_URL_MAIN_ITEM)/$(REPO_NAME)")),
                    "__PATH_SEP__": os.path.sep,
                    "__INVOCATIONS_FILE_PATH__": utils.get_invocations_file_path()
                    }

    if os_family_name != "Win":
        initial_vars.update(
                    {"__USER_ID__": str(os.getuid()),
                     "__GROUP_ID__": str(os.getgid())})

    instance = None
    if options.__MAIN_COMMAND__ == "command-list":
        from pyinstl.instlCommandList import run_commands_from_file
        run_commands_from_file(initial_vars, options)
    elif options.mode == "client":
        from pyinstl.instlClient import InstlClientFactory
<<<<<<< HEAD
        instance = InstlClientFactory(initial_vars, options.command)
        instance.progress("welcome to instl", instance.get_version_str(short=True), options.command)
=======
        instance = InstlClientFactory(initial_vars, options.__MAIN_COMMAND__)
        instance.progress("welcome to instl", instance.instl_ver_str, options.__MAIN_COMMAND__)
>>>>>>> da5f821d
        instance.init_from_cmd_line_options(options)
        instance.do_command()
    elif options.mode == "doit":
        from pyinstl.instlDoIt import InstlDoIt
        instance = InstlDoIt(initial_vars)
<<<<<<< HEAD
        instance.progress("welcome to instl", instance.get_version_str(short=True), options.command)
=======
        instance.progress("welcome to instl", instance.instl_ver_str, options.__MAIN_COMMAND__)
>>>>>>> da5f821d
        instance.init_from_cmd_line_options(options)
        instance.do_command()
    elif options.mode == "admin":
        if os_family_name not in ("Linux", "Mac"):
            raise EnvironmentError("instl admin commands can only run under Mac or Linux")
        from pyinstl.instlAdmin import InstlAdmin
        instance = InstlAdmin(initial_vars)
<<<<<<< HEAD
        instance.progress("welcome to instl", instance.get_version_str(short=True), options.command)
=======
        instance.progress("welcome to instl", instance.instl_ver_str, options.__MAIN_COMMAND__)
>>>>>>> da5f821d
        instance.init_from_cmd_line_options(options)
        instance.do_command()
    elif options.mode == "interactive":
        from pyinstl.instlClient import InstlClient
        client = InstlClient(initial_vars)
        client.init_from_cmd_line_options(options)
        from pyinstl.instlAdmin import InstlAdmin
        from pyinstl.instlInstanceBase_interactive import go_interactive
        admin = InstlAdmin(initial_vars)
        admin.init_from_cmd_line_options(options)
        go_interactive(client, admin)
    elif options.mode == "do_something":
        from pyinstl.instlMisc import InstlMisc
<<<<<<< HEAD
        instance = InstlMisc(initial_vars, options.command)
        instance.progress("welcome to instl", instance.get_version_str(short=True), options.command)
=======
        instance = InstlMisc(initial_vars, options.__MAIN_COMMAND__)
        instance.progress("welcome to instl", instance.instl_ver_str, options.__MAIN_COMMAND__)
>>>>>>> da5f821d
        instance.init_from_cmd_line_options(options)
        instance.do_command()
    elif options.mode == "gui":
        if getattr(sys, 'frozen', False):
            print("gui command not available in compiled instl")
        else:
            from pyinstl.instlGui import InstlGui
            instance = InstlGui(initial_vars)
            instance.init_from_cmd_line_options(options)
            instance.do_command()
    else:
        raise InstlException("incomprehensible command line options:\n", options)

    # make sure instance's dispose functions are called
    if instance is not None:
        instance.close()


class InvocationReporter(object):
    def __init__(self) -> None:
        self.invocations_file_path = None
        self.start_time = datetime.datetime.now()
        self.max_file_size = 400000
        self.random_invocation_name = ''.join(random.choice(string.ascii_lowercase) for i in range(16))

    def __enter__(self):
        try:
            self.invocations_file_path = utils.get_invocations_file_path()
            os.makedirs(os.path.dirname(self.invocations_file_path), exist_ok=True)

            # if file too big rename it to ".1" - only one back copy is kept
            if os.path.isfile(self.invocations_file_path) and os.path.getsize(self.invocations_file_path) > self.max_file_size:
                backup_file_path = self.invocations_file_path + ".1"
                os.rename(self.invocations_file_path, backup_file_path)

            with utils.utf8_open(self.invocations_file_path, "a") as wfd:
                print("===", self.random_invocation_name, file=wfd, flush=True)
                print("start:", self.start_time, file=wfd, flush=True)
                print("instl:", sys.argv[0], file=wfd, flush=True)
                print("argv:", " ".join(sys.argv[1:]), file=wfd, flush=True)
        except:
            # this is a report so if something went wrong just forget it
            pass

    def __exit__(self, exc_type, exc_val, exc_tb):
        try:
            with utils.utf8_open(self.invocations_file_path, "a") as wfd:
                end_time = datetime.datetime.now()
                if exc_val:
                    print("exception:", exc_val, file=wfd, flush=True)
                print("run time:", end_time-self.start_time, file=wfd, flush=True)
                print("end:", end_time, file=wfd, flush=True)
                print("===", self.random_invocation_name, file=wfd, flush=True)
        except:
            # this is a report so if something went wrong just forget it
            pass


if __name__ == "__main__":
    with InvocationReporter():
        main()<|MERGE_RESOLUTION|>--- conflicted
+++ resolved
@@ -107,23 +107,14 @@
         run_commands_from_file(initial_vars, options)
     elif options.mode == "client":
         from pyinstl.instlClient import InstlClientFactory
-<<<<<<< HEAD
-        instance = InstlClientFactory(initial_vars, options.command)
-        instance.progress("welcome to instl", instance.get_version_str(short=True), options.command)
-=======
         instance = InstlClientFactory(initial_vars, options.__MAIN_COMMAND__)
-        instance.progress("welcome to instl", instance.instl_ver_str, options.__MAIN_COMMAND__)
->>>>>>> da5f821d
+        instance.progress("welcome to instl", instance.get_version_str(short=True), options.__MAIN_COMMAND__)
         instance.init_from_cmd_line_options(options)
         instance.do_command()
     elif options.mode == "doit":
         from pyinstl.instlDoIt import InstlDoIt
         instance = InstlDoIt(initial_vars)
-<<<<<<< HEAD
-        instance.progress("welcome to instl", instance.get_version_str(short=True), options.command)
-=======
-        instance.progress("welcome to instl", instance.instl_ver_str, options.__MAIN_COMMAND__)
->>>>>>> da5f821d
+        instance.progress("welcome to instl", instance.get_version_str(short=True), options.__MAIN_COMMAND__)
         instance.init_from_cmd_line_options(options)
         instance.do_command()
     elif options.mode == "admin":
@@ -131,11 +122,7 @@
             raise EnvironmentError("instl admin commands can only run under Mac or Linux")
         from pyinstl.instlAdmin import InstlAdmin
         instance = InstlAdmin(initial_vars)
-<<<<<<< HEAD
-        instance.progress("welcome to instl", instance.get_version_str(short=True), options.command)
-=======
-        instance.progress("welcome to instl", instance.instl_ver_str, options.__MAIN_COMMAND__)
->>>>>>> da5f821d
+        instance.progress("welcome to instl", instance.get_version_str(short=True), options.__MAIN_COMMAND__)
         instance.init_from_cmd_line_options(options)
         instance.do_command()
     elif options.mode == "interactive":
@@ -149,13 +136,8 @@
         go_interactive(client, admin)
     elif options.mode == "do_something":
         from pyinstl.instlMisc import InstlMisc
-<<<<<<< HEAD
-        instance = InstlMisc(initial_vars, options.command)
-        instance.progress("welcome to instl", instance.get_version_str(short=True), options.command)
-=======
         instance = InstlMisc(initial_vars, options.__MAIN_COMMAND__)
-        instance.progress("welcome to instl", instance.instl_ver_str, options.__MAIN_COMMAND__)
->>>>>>> da5f821d
+        instance.progress("welcome to instl", instance.get_version_str(short=True), options.__MAIN_COMMAND__)
         instance.init_from_cmd_line_options(options)
         instance.do_command()
     elif options.mode == "gui":

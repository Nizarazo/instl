--- conflicted
+++ resolved
@@ -463,18 +463,15 @@
         if sys.platform == 'darwin':
             dir_comp_with_hard_links = filecmp.dircmp(dir_to_copy_from, copied_dir_with_hard_links)
             self.assertTrue(is_hard_linked(dir_comp_with_hard_links), "{self.which_test} (with hard links): source and target files are not hard links to the same file")
-
-<<<<<<< HEAD
+        dir_comp_with_ignore = filecmp.dircmp(dir_to_copy_from, dir_to_copy_to_with_ignore)
+        is_identical_dircomp_with_ignore(dir_comp_with_ignore, filenames_to_ignore)
+
     def test_CopyDirContentsToDir_repr(self):
         dir_from = r"\p\o\i"
         dir_to = "/q/w/r"
         cdctd_obj = CopyDirContentsToDir(dir_from, dir_to, link_dest=True)
         cdctd_obj_recreated = eval(repr(cdctd_obj))
         self.assertEqual(cdctd_obj, cdctd_obj_recreated, "CopyDirContentsToDir.repr did not recreate CopyDirContentsToDir object correctly")
-=======
-        dir_comp_with_ignore = filecmp.dircmp(dir_to_copy_from, dir_to_copy_to_with_ignore)
-        is_identical_dircomp_with_ignore(dir_comp_with_ignore, filenames_to_ignore)
->>>>>>> ac7edf2d
 
     def test_CopyDirContentsToDir(self):
         """ see doc string for test_CopyDirToDir, with the difference that the source dir contents

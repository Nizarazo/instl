--- conflicted
+++ resolved
@@ -100,21 +100,10 @@
 
         out_file_1 = self.pbt.path_inside_test_folder("out-file-1")
         checkout_folder_1 = self.pbt.path_inside_test_folder("checkout-folder-1")
-<<<<<<< HEAD
-        self.assertFalse(checkout_folder_1.exists(), f"{self.pbt.which_test}: {checkout_folder_1} should not exist before test")
-        some_folder_that_should_be_there_after_checkout_1 = checkout_folder_1.joinpath("trunk", "powered_by").resolve()
-        self.assertFalse(some_folder_that_should_be_there_after_checkout_1.exists(), f"{self.pbt.which_test}: {some_folder_that_should_be_there_after_checkout_1} should not exist before test")
-
-        checkout_folder_2 = self.pbt.path_inside_test_folder("checkout-folder-2")
-        self.assertFalse(checkout_folder_2.exists(), f"{self.pbt.which_test}: {checkout_folder_2} should not exist before test")
-        some_file_that_should_be_there_after_checkout_2 = checkout_folder_2.joinpath("etc", "apache-header.txt").resolve()
-        self.assertFalse(some_file_that_should_be_there_after_checkout_2.exists(), f"{self.pbt.which_test}: {some_file_that_should_be_there_after_checkout_2} should not exist before test")
-=======
         some_folder_that_should_be_there_after_checkout_1 = checkout_folder_1.joinpath("powered_by").resolve()
 
         checkout_folder_2 = self.pbt.path_inside_test_folder("checkout-folder-2")
         some_file_that_should_be_there_after_checkout_2 = checkout_folder_2.joinpath("apache-header.txt").resolve()
->>>>>>> 0579d58b
 
         self.pbt.batch_accum.clear()
         self.pbt.batch_accum += MakeDirs(checkout_folder_1)

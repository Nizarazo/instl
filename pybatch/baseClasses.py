--- conflicted
+++ resolved
@@ -47,6 +47,7 @@
                        'remark': None,
                        'recursive': False,
                        "reply_config_var": None}
+    kwargs_defaults_for_subclass = dict()  # __init_subclass__ can override to set different defaults for specific classes
 
     @classmethod
     def __init_subclass__(cls, essential=True, call__call__=True, is_context_manager=True, is_anonymous=False, kwargs_defaults=None, **kwargs):
@@ -55,12 +56,6 @@
         cls.call__call__ = call__call__
         cls.is_context_manager = is_context_manager
         cls.is_anonymous = is_anonymous
-<<<<<<< HEAD
-        if not hasattr(cls, "kwargs_defaults_for_subclass"):
-            cls.kwargs_defaults_for_subclass = dict()
-        if kwargs_defaults is not None:
-            cls.kwargs_defaults_for_subclass.update(kwargs_defaults)
-=======
 
         parent_kwargs_defaults = {}
         if hasattr(cls, "kwargs_defaults"):
@@ -73,7 +68,6 @@
             cls.kwargs_defaults.update(kwargs_defaults)
 
         #print(f"{cls.__name__}: {parent_kwargs_defaults}/{cls.kwargs_defaults}")
->>>>>>> 0579d58b
 
     @abc.abstractmethod
     def __init__(self, **kwargs):
